[package]
name = "scheme-rs"
version = "0.1.0-alpha.1"
edition = "2024"
authors = ["Matthew Plant <maplant@protonmail.com>"]
description = "Embedded scheme for the async-rust ecosystem"
license = "MPL-2.0"

documentation = "https://docs.rs/crate/scheme-rs"
homepage = "https://github.com/maplant/scheme-rs"
repository = "https://github.com/maplant/scheme-rs"

[dependencies]
by_address = "1.2"
derive_builder = "0.20"
derive_more = { version = "1.0", features = ["debug", "from"]}
either = "1"
futures = "0.3"
indexmap = "2"
inventory = "0.3"
kanal = "0.1"
num = "0.4"
ordered-float = "5"
scheme-rs-macros = { version = "0.1.0-alpha.1", path = "proc-macros" }
rand = { version = "0.9", features = ["thread_rng"] }
rust-embed = { version = "8", features = ["debug-embed"] }
thiserror = "1"
tokio = { version = "1.47", features = ["full"] }
unicode_categories = "0.1"
malachite = { version = "0.7", features = ["floats"] }
rustyline = { version = "17", features = ["derive"] }

# Cranelift dependencies
cranelift = "0.122"
cranelift-jit = "0.122"
cranelift-native = "0.122"
cranelift-module = "0.122"

[profile.release]
lto = true

[build-dependencies]
nom = "7"

[dev-dependencies]
criterion = { version = "0.5", features = ["html_reports", "async_tokio"] }

[[bench]]
name = "cold_boot"
harness = false

[[bench]]
name = "fib"
harness = false

[[bench]]
<<<<<<< HEAD
name = "integrate"
harness = false

[[bench]]
name = "cold_boot"
=======
name = "yin_yang"
>>>>>>> dee12612
harness = false<|MERGE_RESOLUTION|>--- conflicted
+++ resolved
@@ -54,13 +54,9 @@
 harness = false
 
 [[bench]]
-<<<<<<< HEAD
 name = "integrate"
 harness = false
 
 [[bench]]
-name = "cold_boot"
-=======
 name = "yin_yang"
->>>>>>> dee12612
 harness = false