[package]
name = "scheme-rs"
version = "0.1.0-alpha.1"
edition = "2024"
authors = ["Matthew Plant <maplant@protonmail.com>"]
description = "Embedded scheme for the async-rust ecosystem"
license = "MPL-2.0"

documentation = "https://docs.rs/crate/scheme-rs"
homepage = "https://github.com/maplant/scheme-rs"
repository = "https://github.com/maplant/scheme-rs"

[dependencies]
ahash = "0.8"
async-trait = "0.1"
by_address = "1.2"
derive_builder = "0.20"
derive_more = { version = "1.0", features = ["debug", "from"]}
dyn-clone = "1.0.13"
either = "1"
futures = "0.3"
indexmap = "2"
inventory = "0.3"
nom = "7"
nom_locate = "4"
num = "0.4"
ordered-float = "5"
scheme-rs-macros = { version = "0.1.0-alpha.1", path = "proc-macros" }
rand = { version = "0.9", features = ["thread_rng"] }
rust-embed = { version = "8", features = ["debug-embed"] }
thiserror = "1"
tokio = { version = "1.41", features = ["full"] }
unicode_categories = "0.1"
malachite = { version = "0.5.1", features = ["floats"] }
rustyline = { version = "15.0.0", features = ["derive"] }

# Cranelift dependencies
cranelift = "0.122"
cranelift-jit = "0.122"
cranelift-native = "0.122"
cranelift-module = "0.122"
 

[profile.release]
lto = true

[build-dependencies]
nom = "7"

[dev-dependencies]
criterion = { version = "0.5", features = ["html_reports", "async_tokio"] }

[[bench]]
name = "fib"
harness = false

[[bench]]
<<<<<<< HEAD
name = "integrate"
=======
name = "cold_boot"
>>>>>>> 6f03c6fa
harness = false<|MERGE_RESOLUTION|>--- conflicted
+++ resolved
@@ -55,9 +55,9 @@
 harness = false
 
 [[bench]]
-<<<<<<< HEAD
 name = "integrate"
-=======
+harness = false
+
+[[bench]]
 name = "cold_boot"
->>>>>>> 6f03c6fa
 harness = false