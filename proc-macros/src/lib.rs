use proc_macro::{self, TokenStream};
use proc_macro2::Span;
use quote::quote;
use syn::{
    parse_macro_input, parse_quote, punctuated::Punctuated, DataEnum, DataStruct, DeriveInput, Fields, FnArg, GenericParam, Generics, Ident, ItemFn, LitStr, Member, Pat, PatIdent, PatType, Token, Type, TypeReference
};

#[proc_macro_attribute]
pub fn bridge(args: TokenStream, item: TokenStream) -> TokenStream {
    let mut name: Option<LitStr> = None;
    let mut lib: Option<LitStr> = None;
    let bridge_attr_parser = syn::meta::parser(|meta| {
        if meta.path.is_ident("name") {
            name = Some(meta.value()?.parse()?);
            Ok(())
        } else if meta.path.is_ident("lib") {
            lib = Some(meta.value()?.parse()?);
            Ok(())
        } else {
            Err(meta.error("unsupported bridge property"))
        }
    });

    parse_macro_input!(args with bridge_attr_parser);

    let name = name.unwrap().value();
    let lib = lib.unwrap().value();
    let bridge = parse_macro_input!(item as ItemFn);

    let impl_name = bridge.sig.ident.clone();
    let wrapper_name = impl_name.to_string() + "_wrapper";
    let wrapper_name = Ident::new(&wrapper_name, Span::call_site());

    let is_variadic = if let Some(last_arg) = bridge.sig.inputs.last() {
        is_slice(last_arg)
    } else {
        false
    };

    let num_args = if is_variadic {
        bridge.sig.inputs.len().saturating_sub(1)
    } else {
        bridge.sig.inputs.len()
    };

    let arg_names: Vec<_> = bridge.sig.inputs.iter()
        .enumerate()
        .map(|(i, arg)| {
            if let FnArg::Typed(PatType { pat, .. }) = arg {
                if let Pat::Ident(PatIdent { ref ident, .. }) = pat.as_ref() {
                    return ident.to_string();
                }
            }
            format!("arg{i}")
        })
        .collect();

    let wrapper: ItemFn = if !is_variadic {
        let arg_indices: Vec<_> = (0..num_args).collect();
        parse_quote! {
            pub(crate) fn #wrapper_name<'a>(
                args: &'a [::scheme_rs::gc::Gc<::scheme_rs::value::Value>],
                rest_args: &'a [::scheme_rs::gc::Gc<::scheme_rs::value::Value>],
                cont: &'a ::scheme_rs::gc::Gc<::scheme_rs::value::Value>,
<<<<<<< HEAD
                exception_handler: &'a Option<::scheme_rs::gc::Gc<::scheme_rs::exception::ExceptionHandler>>,
                dynamic_wind: &'a ::scheme_rs::proc::DynamicWind,
            ) -> futures::future::BoxFuture<'a, Result<scheme_rs::proc::Application, scheme_rs::exception::Exception>> {
=======
                exception_handler: &'a Option<::scheme_rs::gc::Gc<::scheme_rs::exception::ExceptionHandler>>
            ) -> futures::future::BoxFuture<'a, Result<scheme_rs::proc::Application, ::scheme_rs::gc::Gc<::scheme_rs::value::Value>>> {
>>>>>>> a8b49936
                let cont = {
                    let cont = cont.read();
                    if let ::scheme_rs::value::Value::Closure(proc) = &*cont {
                        proc.clone()
                    } else {
                        panic!("Continuation is not a function!");
                    }
                };
                Box::pin(
                    async move {
                        Ok(::scheme_rs::proc::Application::new(
                            cont,
                            #impl_name(
                                #( &args[#arg_indices], )*
                            ).await?,
                            exception_handler.clone(),
<<<<<<< HEAD
                            dynamic_wind.clone(),
=======
                            None // TODO
>>>>>>> a8b49936
                        ))
                    }
                )
            }
        }
    } else {
        let arg_indices: Vec<_> = (0..num_args).collect();
        parse_quote! {
            pub(crate) fn #wrapper_name<'a>(
                args: &'a [::scheme_rs::gc::Gc<::scheme_rs::value::Value>],
                rest_args: &'a [::scheme_rs::gc::Gc<::scheme_rs::value::Value>],
                cont: &'a ::scheme_rs::gc::Gc<::scheme_rs::value::Value>,
<<<<<<< HEAD
                exception_handler: &'a Option<::scheme_rs::gc::Gc<::scheme_rs::exception::ExceptionHandler>>,
                dynamic_wind: &'a ::scheme_rs::proc::DynamicWind,
            ) -> futures::future::BoxFuture<'a, Result<scheme_rs::proc::Application, scheme_rs::exception::Exception>> {
=======
                exception_handler: &'a Option<::scheme_rs::gc::Gc<::scheme_rs::exception::ExceptionHandler>>
            ) -> futures::future::BoxFuture<'a, Result<scheme_rs::proc::Application, ::scheme_rs::gc::Gc<::scheme_rs::value::Value>>> {
>>>>>>> a8b49936
                let cont = {
                    let cont = cont.read();
                    if let ::scheme_rs::value::Value::Closure(proc) = &*cont {
                        proc.clone()
                    } else {
                        panic!("Continuation is not a function!");
                    }
                };
                Box::pin(
                    async move {
                        Ok(::scheme_rs::proc::Application::new(
                            cont,
                            #impl_name(
                                #( &args[#arg_indices], )*
                                rest_args
                            ).await?,
                            exception_handler.clone(),
<<<<<<< HEAD
                            dynamic_wind.clone(),
=======
                            None // TODO
>>>>>>> a8b49936
                        ))
                    }
                )
            }
        }
    };
    quote! {
        #bridge

        #wrapper

        inventory::submit! {
            ::scheme_rs::registry::BridgeFn::new(
                #name,
                #lib,
                #num_args,
                #is_variadic,
                #wrapper_name,
                ::scheme_rs::registry::BridgeFnDebugInfo::new(
                    "(unknown)",
                    0,
                    0,
                    0,
                    &[ #( #arg_names, )* ],
                )
            )
        }
    }
    .into()
}

fn is_slice(arg: &FnArg) -> bool {
    matches!(arg, FnArg::Typed(PatType { ty, ..}) if matches!(ty.as_ref(), Type::Reference(TypeReference { elem, .. }) if matches!(elem.as_ref(), Type::Slice(_))))
}

#[proc_macro_derive(Trace)]
pub fn derive_trace(input: TokenStream) -> TokenStream {
    let DeriveInput {
        ident,
        data,
        generics,
        ..
    } = parse_macro_input!(input);

    match data {
        syn::Data::Struct(data_struct) => derive_trace_struct(ident, data_struct, generics).into(),
        syn::Data::Enum(data_enum) => derive_trace_enum(ident, data_enum, generics).into(),
        _ => panic!("Union types are not supported."),
    }
}

fn derive_trace_struct(
    name: Ident,
    record: DataStruct,
    generics: Generics,
) -> proc_macro2::TokenStream {
    let fields = match record.fields {
        Fields::Named(fields) => fields.named,
        Fields::Unnamed(fields) => fields.unnamed,
        _ => {
            return quote! {
                unsafe impl ::scheme_rs::gc::Trace for #name {
                    unsafe fn visit_children(&self, visitor: unsafe fn(::scheme_rs::gc::OpaqueGcPtr)) {}
                }
            }
        }
    };

    let Generics {
        mut params,
        where_clause,
        ..
    } = generics;

    let mut unbound_params = Punctuated::<GenericParam, Token![,]>::new();

    for param in params.iter_mut() {
        match param {
            GenericParam::Type(ref mut ty) => {
                ty.bounds.push(syn::TypeParamBound::Verbatim(
                    quote! { ::scheme_rs::gc::Trace },
                ));
                unbound_params.push(GenericParam::Type(syn::TypeParam::from(ty.ident.clone())));
            }
            param => unbound_params.push(param.clone()),
        }
    }

    let field_visits = fields
        .iter()
        .enumerate()
        .map(|(i, f)| {
            let ident = f.ident.clone().map_or_else(
                || {
                    Member::Unnamed(syn::Index {
                        index: i as u32,
                        span: Span::call_site(),
                    })
                },
                Member::Named,
            );
            if is_gc(&f.ty) {
                quote! {
                    visitor(self.#ident.as_opaque());
                }
            } else {
                quote! {
                    self. #ident .visit_children(visitor);
                }
            }
        })
        .collect::<Vec<_>>();

    let field_drops = fields
        .iter()
        .enumerate()
        .flat_map(|(i, f)| {
            let ident = f.ident.clone().map_or_else(
                || {
                    Member::Unnamed(syn::Index {
                        index: i as u32,
                        span: Span::call_site(),
                    })
                },
                Member::Named,
            );
            if !is_gc(&f.ty) {
                Some(quote! {
                        self.#ident.finalize();
                })
            } else {
                None
            }
        })
        .collect::<Vec<_>>();

    quote! {
        #[automatically_derived]
        unsafe impl<#params> ::scheme_rs::gc::Trace for #name <#unbound_params>
        #where_clause
        {
            unsafe fn visit_children(&self, visitor: unsafe fn(::scheme_rs::gc::OpaqueGcPtr)) {
                #(
                    #field_visits
                )*
            }

            unsafe fn finalize(&mut self) {
                #(
                    #field_drops
                )*
            }
        }
    }
}

// TODO: Add generics here
fn derive_trace_enum(
    name: Ident,
    data_enum: DataEnum,
    generics: Generics,
) -> proc_macro2::TokenStream {
    let (visit_match_clauses, finalize_match_clauses): (Vec<_>, Vec<_>) = data_enum
        .variants
        .into_iter()
        .flat_map(|variant| {
            let fields: Vec<_> = match variant.fields {
                Fields::Named(ref named) => named
                    .named
                    .iter()
                    .map(|field| (field.ty.clone(), field.ident.as_ref().unwrap().clone()))
                    .collect(),
                Fields::Unnamed(ref unnamed) => unnamed
                    .unnamed
                    .iter()
                    .enumerate()
                    .map(|(i, field)| {
                        let ident = Ident::new(&format!("t{i}"), Span::call_site());
                        (field.ty.clone(), ident)
                    })
                    .collect(),
                _ => return None,
            };
            let visits: Vec<_> = fields
                .iter()
                .map(|(ty, accessor)| {
                    if is_gc(ty) {
                        quote! {
                            visitor(#accessor.as_opaque())
                        }
                    } else {
                        quote! {
                            #accessor.visit_children(visitor)
                        }
                    }
                })
                .collect();
            let drops: Vec<_> = fields
                .iter()
                .filter(|(ty, _)| !is_gc(ty))
                .map(|(_, accessor)| {
                    quote! {
                        #accessor.finalize();
                    }
                })
                .collect();
            let field_name = fields.iter().map(|(_, field)| field);
            let fields_destructured = match variant.fields {
                Fields::Named(..) => quote! { { #( ref #field_name, )* .. } },
                _ => quote! { ( #( ref #field_name ),* ) },
            };
            let field_name = fields.iter().map(|(_, field)| field);
            let fields_destructured_mut = match variant.fields {
                Fields::Named(..) => quote! { { #( ref mut #field_name, )* .. } },
                _ => quote! { ( #( ref mut #field_name ),* ) },
            };
            let variant_name = variant.ident;
            Some((
                quote! {
                    Self::#variant_name #fields_destructured => {
                        #(
                            #visits;
                        )*
                    }
                },
                quote! {
                    Self::#variant_name #fields_destructured_mut => {
                        #(
                            #drops
                        )*
                    }
                },
            ))
        })
        .unzip();

    let Generics {
        mut params,
        where_clause,
        ..
    } = generics;

    let mut unbound_params = Punctuated::<GenericParam, Token![,]>::new();

    for param in params.iter_mut() {
        match param {
            GenericParam::Type(ref mut ty) => {
                ty.bounds.push(syn::TypeParamBound::Verbatim(
                    quote! { ::scheme_rs::gc::Trace },
                ));
                unbound_params.push(GenericParam::Type(syn::TypeParam::from(ty.ident.clone())));
            }
            param => unbound_params.push(param.clone()),
        }
    }

    quote! {
        unsafe impl<#params> ::scheme_rs::gc::Trace for #name <#unbound_params>
        #where_clause
        {
            unsafe fn visit_children(&self, visitor: unsafe fn(::scheme_rs::gc::OpaqueGcPtr)) {
                match self {
                    #( #visit_match_clauses, )*
                    _ => (),
                }
            }

            unsafe fn finalize(&mut self) {
                match self {
                    #( #finalize_match_clauses, )*
                    _ => (),
                }
            }
        }
    }
}

fn is_gc(arg: &Type) -> bool {
    if let Type::Path(ref path) = arg {
        return path
            .path
            .segments
            .last()
            .map(|p| p.ident.to_string())
            .as_deref()
            == Some("Gc");
    }
    false
}<|MERGE_RESOLUTION|>--- conflicted
+++ resolved
@@ -62,14 +62,9 @@
                 args: &'a [::scheme_rs::gc::Gc<::scheme_rs::value::Value>],
                 rest_args: &'a [::scheme_rs::gc::Gc<::scheme_rs::value::Value>],
                 cont: &'a ::scheme_rs::gc::Gc<::scheme_rs::value::Value>,
-<<<<<<< HEAD
-                exception_handler: &'a Option<::scheme_rs::gc::Gc<::scheme_rs::exception::ExceptionHandler>>,
+                exception_handler: &'a Option<::scheme_rs::gc::Gc<::scheme_rs::exception::ExceptionHandler>>
                 dynamic_wind: &'a ::scheme_rs::proc::DynamicWind,
-            ) -> futures::future::BoxFuture<'a, Result<scheme_rs::proc::Application, scheme_rs::exception::Exception>> {
-=======
-                exception_handler: &'a Option<::scheme_rs::gc::Gc<::scheme_rs::exception::ExceptionHandler>>
             ) -> futures::future::BoxFuture<'a, Result<scheme_rs::proc::Application, ::scheme_rs::gc::Gc<::scheme_rs::value::Value>>> {
->>>>>>> a8b49936
                 let cont = {
                     let cont = cont.read();
                     if let ::scheme_rs::value::Value::Closure(proc) = &*cont {
@@ -86,11 +81,8 @@
                                 #( &args[#arg_indices], )*
                             ).await?,
                             exception_handler.clone(),
-<<<<<<< HEAD
                             dynamic_wind.clone(),
-=======
                             None // TODO
->>>>>>> a8b49936
                         ))
                     }
                 )
@@ -103,14 +95,9 @@
                 args: &'a [::scheme_rs::gc::Gc<::scheme_rs::value::Value>],
                 rest_args: &'a [::scheme_rs::gc::Gc<::scheme_rs::value::Value>],
                 cont: &'a ::scheme_rs::gc::Gc<::scheme_rs::value::Value>,
-<<<<<<< HEAD
-                exception_handler: &'a Option<::scheme_rs::gc::Gc<::scheme_rs::exception::ExceptionHandler>>,
+                exception_handler: &'a Option<::scheme_rs::gc::Gc<::scheme_rs::exception::ExceptionHandler>>
                 dynamic_wind: &'a ::scheme_rs::proc::DynamicWind,
-            ) -> futures::future::BoxFuture<'a, Result<scheme_rs::proc::Application, scheme_rs::exception::Exception>> {
-=======
-                exception_handler: &'a Option<::scheme_rs::gc::Gc<::scheme_rs::exception::ExceptionHandler>>
             ) -> futures::future::BoxFuture<'a, Result<scheme_rs::proc::Application, ::scheme_rs::gc::Gc<::scheme_rs::value::Value>>> {
->>>>>>> a8b49936
                 let cont = {
                     let cont = cont.read();
                     if let ::scheme_rs::value::Value::Closure(proc) = &*cont {
@@ -128,11 +115,8 @@
                                 rest_args
                             ).await?,
                             exception_handler.clone(),
-<<<<<<< HEAD
                             dynamic_wind.clone(),
-=======
                             None // TODO
->>>>>>> a8b49936
                         ))
                     }
                 )
