//! Procedures, continuation and user, and applying values to those procedures.
//! Contains the main trampoline.

use crate::{
    exception::{Condition, Exception, ExceptionHandler, Frame},
    gc::{Gc, GcInner, Trace},
    lists::{list_to_vec, slice_to_list},
    registry::{BridgeFn, BridgeFnDebugInfo},
    runtime::{FunctionDebugInfoId, Runtime, IGNORE_FUNCTION},
    syntax::Span,
    value::Value,
};
use futures::future::BoxFuture;
use std::{borrow::Cow, collections::HashMap, fmt, ptr::null_mut};

pub type Record = Vec<Gc<Value>>;

/// A function pointer to a generated continuation.
pub type ContinuationPtr = unsafe extern "C" fn(
    runtime: *mut GcInner<Runtime>,
    env: *const *mut GcInner<Value>,
    globals: *const *mut GcInner<Value>,
    args: *const *mut GcInner<Value>,
    exception_handler: *mut GcInner<ExceptionHandler>,
<<<<<<< HEAD
    dynamic_wind: *const DynamicWind,
) -> *mut Application;
=======
) -> *mut Result<Application, Condition>;
>>>>>>> a8b49936

/// A function pointer to a generated closure function.
pub type ClosurePtr = unsafe extern "C" fn(
    runtime: *mut GcInner<Runtime>,
    env: *const *mut GcInner<Value>,
    globals: *const *mut GcInner<Value>,
    args: *const *mut GcInner<Value>,
    exception_handler: *mut GcInner<ExceptionHandler>,
    dynamic_wind: *const DynamicWind,
    cont: *mut GcInner<Value>,
) -> *mut Result<Application, Condition>;

/// A function pointer to an async Rust bridge function.
pub type BridgePtr = for<'a> fn(
    args: &'a [Gc<Value>],
    rest_args: &'a [Gc<Value>],
    cont: &'a Gc<Value>,
    exception_handler: &'a Option<Gc<ExceptionHandler>>,
<<<<<<< HEAD
    dynamic_wind: &'a DynamicWind,
) -> BoxFuture<'a, Result<Application, Exception>>;
=======
) -> BoxFuture<'a, Result<Application, Gc<Value>>>;
>>>>>>> a8b49936

#[derive(Debug, Copy, Clone)]
pub enum FuncPtr {
    Continuation(ContinuationPtr),
    Closure(ClosurePtr),
    Bridge(BridgePtr),
}

unsafe impl Trace for FuncPtr {
    unsafe fn visit_children(&self, _visitor: unsafe fn(crate::gc::OpaqueGcPtr)) {}

    unsafe fn finalize(&mut self) {}
}

/// The runtime representation of a Closure, which can be either a user function
/// or a continuation. Contains a reference to all of the globals and
/// environmental variables used in the body, along with a function pointer to
/// the body of the closure.
#[derive(Clone, Trace)]
pub struct Closure {
    /// The runtime the Closure is defined in. This is necessary to ensure that
    /// dropping the runtime does not de-allocate the function pointer for this
    /// closure.
    pub runtime: Gc<Runtime>,
    /// Environmental variables used by the closure.
    pub env: Record,
    /// Global variables used by this closure.
    pub globals: Record,
    /// Fuction pointer to the body of the closure.
    pub func: FuncPtr,
    /// Number of required arguments to this closure.
    pub num_required_args: usize,
    /// Whether or not this is a variadic function.
    pub variadic: bool,
    /// Whether or not the function is a user function. A user function is a
    /// function that is not a continuation. If the function is a user function,
    /// this value will contain a reference to the debug information stored in
    /// [runtime].
    pub user_func_info: Option<FunctionDebugInfoId>,
}

impl Closure {
    pub fn new(
        runtime: Gc<Runtime>,
        env: impl Into<Record>,
        globals: impl Into<Record>,
        func: FuncPtr,
        num_required_args: usize,
        variadic: bool,
        user_func_info: Option<FunctionDebugInfoId>,
    ) -> Self {
        Self {
            runtime,
            env: env.into(),
            globals: globals.into(),
            func,
            num_required_args,
            variadic,
            user_func_info,
        }
    }

    pub fn is_continuation(&self) -> bool {
        self.user_func_info.is_none()
    }

    pub fn is_user_func(&self) -> bool {
        self.user_func_info.is_some()
    }

    pub(crate) fn deep_clone(&mut self, cloned: &mut HashMap<Gc<Value>, Gc<Value>>) {
        if self.is_user_func() {
            return;
        }
        for captured in &mut self.env {
            *captured = deep_clone_value(captured, cloned);
        }
    }

    pub async fn call(&self, args: &[Gc<Value>]) -> Result<Record, Exception> {
        unsafe extern "C" fn halt(
            _runtime: *mut GcInner<Runtime>,
            _env: *const *mut GcInner<Value>,
            _globals: *const *mut GcInner<Value>,
            args: *const *mut GcInner<Value>,
            _exception_handler: *mut GcInner<ExceptionHandler>,
<<<<<<< HEAD
            _dynamic_wind: *const DynamicWind,
        ) -> *mut Application {
=======
        ) -> *mut Result<Application, Condition> {
>>>>>>> a8b49936
            crate::runtime::halt(args.read())
        }

        let mut args = args.to_vec();
        // TODO: We don't need to create a new one of these every time, we should just have
        // one
        args.push(Gc::new(Value::Closure(Closure::new(
            self.runtime.clone(),
            Vec::new(),
            Vec::new(),
            FuncPtr::Continuation(halt),
            0,
            true,
            None,
        ))));
<<<<<<< HEAD
        self.apply(&args, None, &DynamicWind::default())
            .await?
=======
        Application::new(self.clone(), args, None, None)
>>>>>>> a8b49936
            .eval()
            .await
    }

    pub async fn apply(
        &self,
        args: &[Gc<Value>],
        exception_handler: Option<Gc<ExceptionHandler>>,
<<<<<<< HEAD
        dynamic_wind: &DynamicWind,
    ) -> Result<Application, Exception> {
=======
    ) -> Result<Application, Gc<Value>> {
>>>>>>> a8b49936
        // Handle arguments

        // Extract the continuation, if it is required
        let cont = !matches!(self.func, FuncPtr::Continuation(_));
        let (cont, args) = if cont {
            let (cont, args) = args.split_last().unwrap();
            (Some(cont), args)
        } else {
            (None, args)
        };

        // Error if the number of arguments provided is incorrect
        if args.len() < self.num_required_args {
            return Err(Condition::wrong_num_of_args(self.num_required_args, args.len()).into());
        }
        if !self.variadic && args.len() > self.num_required_args {
            return Err(Condition::wrong_num_of_args(self.num_required_args, args.len()).into());
        }

        // If this function is variadic, create a list to put any extra arguments
        // into
        let bridge = matches!(self.func, FuncPtr::Bridge(_));
        let (args, rest_args) = if self.variadic {
            let (args, rest_args) = args.split_at(self.num_required_args);
            // If this is a bridge function, vector is more natural to work with:
            if bridge {
                (Cow::Borrowed(args), Some(rest_args))
            } else {
                let mut args = args.to_owned();
                args.push(Gc::new(slice_to_list(rest_args)));
                (Cow::Owned(args), None)
            }
        } else {
            (Cow::Borrowed(args), None)
        };

        if bridge {
            // If this a bridge functiuon, calling it is relatively simple:
            let FuncPtr::Bridge(async_fn) = self.func else {
                unreachable!()
            };
            (async_fn)(
                args.as_ref(),
                rest_args.unwrap_or(&[]),
                cont.unwrap(),
                &exception_handler,
                &dynamic_wind,
            )
            .await
        } else {
            // For LLVM functions, we need to convert our args into raw pointers
            // and make sure any freshly allocated rest_args are disposed of poperly.

            let env = values_to_vec_of_ptrs(&self.env);
            let globals = values_to_vec_of_ptrs(&self.globals);

            // Safety: args must last until the return of app so any freshly allocated var
            // arg isn't dropped before it's upgraded to a proper Gc
            let args = values_to_vec_of_ptrs(args.as_ref());

            // Finally: call the function pointer
            let app = match self.func {
                FuncPtr::Continuation(sync_fn) => unsafe {
                    let app = (sync_fn)(
                        self.runtime.as_ptr(),
                        env.as_ptr(),
                        globals.as_ptr(),
                        args.as_ptr(),
                        exception_handler.as_ref().map_or_else(null_mut, Gc::as_ptr),
                        dynamic_wind as *const DynamicWind,
                    );
                    *Box::from_raw(app)
                },
                FuncPtr::Closure(sync_fn) => unsafe {
                    let app = (sync_fn)(
                        self.runtime.as_ptr(),
                        env.as_ptr(),
                        globals.as_ptr(),
                        args.as_ptr(),
                        exception_handler.as_ref().map_or_else(null_mut, Gc::as_ptr),
                        dynamic_wind as *const DynamicWind,
                        cont.unwrap().as_ptr(),
                    );
                    *Box::from_raw(app)
                },
                _ => unreachable!(),
            };

            // Now we can drop the args
            drop(args);

            Ok(app?)
        }
    }
}

impl fmt::Debug for Closure {
    fn fmt(&self, f: &mut fmt::Formatter<'_>) -> fmt::Result {
        let Some(debug_info_id) = self.user_func_info else {
            return write!(f, "continuation");
        };

        let runtime_ref = self.runtime.read();
        let Some(debug_info) = runtime_ref
            .debug_info
            .get_function_debug_info(debug_info_id)
        else {
            return write!(f, "unknown-function");
        };

        if let Some(ref proc_name) = debug_info.name {
            write!(f, "({proc_name}")?;
        } else {
            write!(f, "(<lambda>")?;
        }

        if let Some((last, args)) = debug_info.args.split_last() {
            for arg in args {
                write!(f, " {arg}")?;
            }
            if self.variadic {
                write!(f, " .")?;
            }
            write!(f, " {last}")?;
        }

        write!(f, ") at {}", debug_info.location)
    }
}

// This is really sorta emblematic of my excess allocations. Really gotta fix that
// at some point.
fn values_to_vec_of_ptrs(vals: &[Gc<Value>]) -> Vec<*mut GcInner<Value>> {
    vals.iter().map(Gc::as_ptr).collect()
}

/// An application of a function to a given set of values.
pub struct Application {
    /// The operator being applied to. If None, we return the values to the Rust
    /// caller.
    op: Option<Closure>,
    /// The arguments being applied to the operator.
    args: Record,
    /// The current exception handler to be passed to the operator.
    exception_handler: Option<Gc<ExceptionHandler>>,
<<<<<<< HEAD
    /// The dynamic extend of the application.
    dynamic_wind: DynamicWind,
=======
    /// The call site of this application, if it exists.
    call_site: Option<Span>,
>>>>>>> a8b49936
}

impl Application {
    pub fn new(
        op: Closure,
        args: Record,
        exception_handler: Option<Gc<ExceptionHandler>>,
<<<<<<< HEAD
        dynamic_wind: DynamicWind,
=======
        call_site: Option<Span>,
>>>>>>> a8b49936
    ) -> Self {
        Self {
            // We really gotta figure out how to deal with this better
            op: Some(op),
            args,
            exception_handler,
<<<<<<< HEAD
            dynamic_wind,
=======
            call_site,
>>>>>>> a8b49936
        }
    }

    pub fn halt(args: Record) -> Self {
        Self {
            op: None,
            args,
            exception_handler: None,
<<<<<<< HEAD
            dynamic_wind: DynamicWind::default(),
=======
            call_site: None,
>>>>>>> a8b49936
        }
    }

    /// Evaluate the application - and all subsequent application - until all that
    /// remains are values. This is the main trampoline of the evaluation engine.
    pub async fn eval(mut self) -> Result<Record, Exception> {
        let mut stack_trace = StackTraceCollector::new();

        while let Application {
            op: Some(op),
            args,
            exception_handler,
<<<<<<< HEAD
            dynamic_wind,
        } = self
        {
            self = op.apply(&args, exception_handler, &dynamic_wind).await?;
=======
            call_site,
        } = self
        {
            stack_trace.collect_application(&op.runtime, op.user_func_info, call_site);
            self = match op.apply(&args, exception_handler).await {
                Err(exception) => {
                    return Err(Exception::new(stack_trace.into_frames(), exception));
                }
                Ok(app) => app,
            };
>>>>>>> a8b49936
        }

        // If we have no operator left, return the arguments as the final values:
        Ok(self.args)
    }
}

#[derive(Default)]
struct StackTraceCollector {
    stack_trace: Vec<StackTrace>,
}

impl StackTraceCollector {
    fn new() -> Self {
        Self::default()
    }

    fn into_frames(self) -> Vec<Frame> {
        let mut frames = Vec::new();
        let mut last_call_site = None;

        for trace in self.stack_trace.into_iter() {
            match trace {
                StackTrace::CallSite(new_call_site) => {
                    last_call_site = last_call_site.or(new_call_site);
                }
                StackTrace::UserFuncCall {
                    runtime,
                    user_func_info_id,
                    call_site,
                } => {
                    if let Some(debug_info) = runtime
                        .read()
                        .debug_info
                        .get_function_debug_info(user_func_info_id)
                    {
                        let proc = debug_info
                            .name
                            .clone()
                            .unwrap_or_else(|| "<lambda>".to_string());
                        last_call_site = call_site.or(last_call_site);
                        frames.push(Frame::new(proc, last_call_site.clone()));
                    }
                }
            }
        }

        frames
    }

    fn collect_application(
        &mut self,
        runtime: &Gc<Runtime>,
        user_func_info: Option<FunctionDebugInfoId>,
        call_site: Option<Span>,
    ) {
        if let Some(user_func_info_id) = user_func_info {
            // This is a user func, and therefore we should push to the
            // current stack trace.
            let trace = if user_func_info_id != IGNORE_FUNCTION {
                StackTrace::UserFuncCall {
                    runtime: runtime.clone(),
                    user_func_info_id,
                    call_site,
                }
            } else {
                StackTrace::CallSite(call_site)
            };
            self.stack_trace.push(trace);
        } else {
            // If this is not user func, we are returning from one via a
            // continuation and should pop the stack frame:
            self.stack_trace.pop();
        }
    }
}

#[derive(Debug)]
#[allow(dead_code)]
enum StackTrace {
    CallSite(Option<Span>),
    UserFuncCall {
        runtime: Gc<Runtime>,
        user_func_info_id: FunctionDebugInfoId,
        call_site: Option<Span>,
    },
}

#[derive(Clone, Debug, Trace)]
pub struct FunctionDebugInfo {
    /// The name of the function, or None if the function is a lambda
    // TODO(map): Make this an Arc<String> so we aren't constantly cloning strings.
    pub name: Option<String>,
    /// Named arguments for the function
    pub args: Vec<String>,
    /// Location of the function definition
    pub location: Span,
}

impl FunctionDebugInfo {
    pub fn new(name: Option<String>, args: Vec<String>, location: Span) -> Self {
        Self {
            name,
            args,
            location,
        }
    }

    pub fn from_bridge_fn(name: &'static str, debug_info: BridgeFnDebugInfo) -> Self {
        Self {
            name: Some(name.to_string()),
            args: debug_info.args.iter().map(|arg| arg.to_string()).collect(),
            location: Span {
                line: debug_info.line,
                column: debug_info.column as usize,
                offset: debug_info.offset,
                file: std::sync::Arc::new(debug_info.file.to_string()),
            },
        }
    }
}

pub fn apply<'a>(
    args: &'a [Gc<Value>],
    rest_args: &'a [Gc<Value>],
    cont: &'a Gc<Value>,
    exception_handler: &'a Option<Gc<ExceptionHandler>>,
<<<<<<< HEAD
    dynamic_wind: &'a DynamicWind,
) -> BoxFuture<'a, Result<Application, Exception>> {
=======
) -> BoxFuture<'a, Result<Application, Gc<Value>>> {
>>>>>>> a8b49936
    Box::pin(async move {
        if rest_args.is_empty() {
            return Err(Condition::wrong_num_of_args(2, args.len()).into());
        }
        let op = args[0].read();
        let op: &Closure = op.as_ref().try_into()?;
        let (last, args) = rest_args.split_last().unwrap();
        let mut args = args.to_vec();
        list_to_vec(last, &mut args);
        args.push(cont.clone());
        Ok(Application::new(
            op.clone(),
            args,
            exception_handler.clone(),
<<<<<<< HEAD
            dynamic_wind.clone(),
=======
            None,
>>>>>>> a8b49936
        ))
    })
}

inventory::submit! {
    BridgeFn::new(
        "apply",
        "(base)",
        1,
        true,
        apply,
        BridgeFnDebugInfo::new(
            "proc.rs",
            468,
            7,
            0,
            &[ "arg1", "args" ],
        )
    )
}

pub(crate) fn deep_clone_value(
    value: &Gc<Value>,
    cloned: &mut HashMap<Gc<Value>, Gc<Value>>,
) -> Gc<Value> {
    if let Some(cloned) = cloned.get(value) {
        return cloned.clone();
    }
    let val_ref = value.read();
    match &*val_ref {
        Value::Closure(clos) => {
            let clos_cloned = Gc::new(Value::Closure(clos.clone()));
            cloned.insert(value.clone(), clos_cloned.clone());
            {
                let mut clos_mut = clos_cloned.write();
                let clos_cloned: &mut Closure = clos_mut.as_mut().try_into().unwrap();
                clos_cloned.deep_clone(cloned);
            }
            clos_cloned
        }
        val => {
            let val_cloned = Gc::new(val.clone());
            cloned.insert(value.clone(), val_cloned.clone());
            val_cloned
        }
    }
}

unsafe extern "C" fn call_consumer_with_values(
    _runtime: *mut GcInner<Runtime>,
    env: *const *mut GcInner<Value>,
    _globals: *const *mut GcInner<Value>,
    args: *const *mut GcInner<Value>,
    exception_handler: *mut GcInner<ExceptionHandler>,
<<<<<<< HEAD
    dynamic_wind: *const DynamicWind,
) -> *mut Application {
=======
) -> *mut Result<Application, Condition> {
>>>>>>> a8b49936
    // env[0] is the consumer
    let consumer = Gc::from_ptr(env.read());
    let consumer = {
        let consumer_ref = consumer.read();
        let consumer: &Closure = if let Ok(consumer) = consumer_ref.as_ref().try_into() {
            consumer
        } else {
            return Box::into_raw(Box::new(Err(Condition::invalid_operator_type(
                consumer_ref.type_name(),
            ))));
        };
        consumer.clone()
    };
    // env[1] is the continuation
    let cont = Gc::from_ptr(env.add(1).read());

    let mut collected_args: Vec<_> = (0..consumer.num_required_args)
        .map(|i| Gc::from_ptr(args.add(i).read()))
        .collect();

    // I hate this constant going back and forth from variadic to list. I have
    // to figure out a way to make it consistent
    if consumer.variadic {
        let rest_args = Gc::from_ptr(args.add(consumer.num_required_args).read());
        let mut vec = Vec::new();
        list_to_vec(&rest_args, &mut vec);
        collected_args.extend(vec);
    }

    collected_args.push(cont);

    let exception_handler = if exception_handler.is_null() {
        None
    } else {
        Some(Gc::from_ptr(exception_handler))
    };

<<<<<<< HEAD
    let dynamic_wind = dynamic_wind.as_ref().unwrap().clone();

    Box::into_raw(Box::new(Application::new(
        consumer,
        collected_args,
        exception_handler,
        dynamic_wind,
    )))
=======
    Box::into_raw(Box::new(Ok(Application::new(
        consumer,
        collected_args,
        exception_handler,
        None,
    ))))
>>>>>>> a8b49936
}

pub fn call_with_values<'a>(
    args: &'a [Gc<Value>],
    _rest_args: &'a [Gc<Value>],
    cont: &'a Gc<Value>,
    exception_handler: &'a Option<Gc<ExceptionHandler>>,
<<<<<<< HEAD
    dynamic_wind: &'a DynamicWind,
) -> BoxFuture<'a, Result<Application, Exception>> {
=======
) -> BoxFuture<'a, Result<Application, Gc<Value>>> {
>>>>>>> a8b49936
    Box::pin(async move {
        let [producer, consumer] = args else {
            return Err(Condition::wrong_num_of_args(2, args.len()).into());
        };

        // Fetch the producer
        let producer = {
            let producer_ref = producer.read();
            let producer: &Closure = producer_ref.as_ref().try_into()?;
            producer.clone()
        };

        // Get the details of the consumer:
        let (num_required_args, variadic) = {
            let consumer_ref = consumer.read();
            let consumer: &Closure = consumer_ref.as_ref().try_into()?;
            (consumer.num_required_args, consumer.variadic)
        };

        let call_consumer_closure = Closure::new(
            producer.runtime.clone(),
            vec![consumer.clone(), cont.clone()],
            Vec::new(),
            FuncPtr::Continuation(call_consumer_with_values),
            num_required_args,
            variadic,
            Some(IGNORE_FUNCTION),
        );

        Ok(Application::new(
            producer,
            vec![Gc::new(Value::Closure(call_consumer_closure))],
            exception_handler.clone(),
<<<<<<< HEAD
            dynamic_wind.clone(),
=======
            None,
>>>>>>> a8b49936
        ))
    })
}

inventory::submit! {
<<<<<<< HEAD
    BridgeFn::new("call-with-values", "(base)", 2, false, call_with_values)
}

#[derive(Clone, Default, Trace)]
pub struct DynamicWind {
    winders: Vec<(Closure, Closure)>,
}

pub fn dynamic_wind<'a>(
    args: &'a [Gc<Value>],
    _rest_args: &'a [Gc<Value>],
    cont: &'a Gc<Value>,
    exception_handler: &'a Option<Gc<ExceptionHandler>>,
    dynamic_wind: &'a DynamicWind,
) -> BoxFuture<'a, Result<Application, Exception>> {
    Box::pin(async move {
        let [in_thunk, body_thunk, out_thunk] = args else {
            return Err(Exception::wrong_num_of_args(3, args.len()));
        };
        let in_thunk = {
            let in_thunk_ref = in_thunk.read();
            let in_thunk: &Closure = in_thunk_ref.as_ref().try_into()?;
            in_thunk.clone()
        };
        let out_thunk = {
            let out_thunk_ref = out_thunk.read();
            let out_thunk: &Closure = out_thunk_ref.as_ref().try_into()?;
            out_thunk.clone()
        };
        let mut new_extent = dynamic_wind.clone();
        new_extent.winders.push((in_thunk, out_thunk));
        todo!()
    })
=======
    BridgeFn::new(
        "call-with-values",
        "(base)",
        2,
        false,
        call_with_values,
        BridgeFnDebugInfo::new(
            "proc.rs",
            587,
            7,
            0,
            &["producer", "consumer"]
        )
    )
>>>>>>> a8b49936
}<|MERGE_RESOLUTION|>--- conflicted
+++ resolved
@@ -22,12 +22,8 @@
     globals: *const *mut GcInner<Value>,
     args: *const *mut GcInner<Value>,
     exception_handler: *mut GcInner<ExceptionHandler>,
-<<<<<<< HEAD
     dynamic_wind: *const DynamicWind,
-) -> *mut Application;
-=======
 ) -> *mut Result<Application, Condition>;
->>>>>>> a8b49936
 
 /// A function pointer to a generated closure function.
 pub type ClosurePtr = unsafe extern "C" fn(
@@ -46,12 +42,8 @@
     rest_args: &'a [Gc<Value>],
     cont: &'a Gc<Value>,
     exception_handler: &'a Option<Gc<ExceptionHandler>>,
-<<<<<<< HEAD
     dynamic_wind: &'a DynamicWind,
-) -> BoxFuture<'a, Result<Application, Exception>>;
-=======
 ) -> BoxFuture<'a, Result<Application, Gc<Value>>>;
->>>>>>> a8b49936
 
 #[derive(Debug, Copy, Clone)]
 pub enum FuncPtr {
@@ -138,12 +130,8 @@
             _globals: *const *mut GcInner<Value>,
             args: *const *mut GcInner<Value>,
             _exception_handler: *mut GcInner<ExceptionHandler>,
-<<<<<<< HEAD
             _dynamic_wind: *const DynamicWind,
-        ) -> *mut Application {
-=======
         ) -> *mut Result<Application, Condition> {
->>>>>>> a8b49936
             crate::runtime::halt(args.read())
         }
 
@@ -159,12 +147,7 @@
             true,
             None,
         ))));
-<<<<<<< HEAD
-        self.apply(&args, None, &DynamicWind::default())
-            .await?
-=======
-        Application::new(self.clone(), args, None, None)
->>>>>>> a8b49936
+        Application::new(self.clone(), args, None, DynamicWind::default(), None)
             .eval()
             .await
     }
@@ -173,12 +156,8 @@
         &self,
         args: &[Gc<Value>],
         exception_handler: Option<Gc<ExceptionHandler>>,
-<<<<<<< HEAD
         dynamic_wind: &DynamicWind,
-    ) -> Result<Application, Exception> {
-=======
     ) -> Result<Application, Gc<Value>> {
->>>>>>> a8b49936
         // Handle arguments
 
         // Extract the continuation, if it is required
@@ -324,13 +303,10 @@
     args: Record,
     /// The current exception handler to be passed to the operator.
     exception_handler: Option<Gc<ExceptionHandler>>,
-<<<<<<< HEAD
     /// The dynamic extend of the application.
     dynamic_wind: DynamicWind,
-=======
     /// The call site of this application, if it exists.
     call_site: Option<Span>,
->>>>>>> a8b49936
 }
 
 impl Application {
@@ -338,22 +314,16 @@
         op: Closure,
         args: Record,
         exception_handler: Option<Gc<ExceptionHandler>>,
-<<<<<<< HEAD
         dynamic_wind: DynamicWind,
-=======
         call_site: Option<Span>,
->>>>>>> a8b49936
     ) -> Self {
         Self {
             // We really gotta figure out how to deal with this better
             op: Some(op),
             args,
             exception_handler,
-<<<<<<< HEAD
             dynamic_wind,
-=======
             call_site,
->>>>>>> a8b49936
         }
     }
 
@@ -362,11 +332,8 @@
             op: None,
             args,
             exception_handler: None,
-<<<<<<< HEAD
             dynamic_wind: DynamicWind::default(),
-=======
             call_site: None,
->>>>>>> a8b49936
         }
     }
 
@@ -379,23 +346,17 @@
             op: Some(op),
             args,
             exception_handler,
-<<<<<<< HEAD
             dynamic_wind,
-        } = self
-        {
-            self = op.apply(&args, exception_handler, &dynamic_wind).await?;
-=======
             call_site,
         } = self
         {
             stack_trace.collect_application(&op.runtime, op.user_func_info, call_site);
-            self = match op.apply(&args, exception_handler).await {
+            self = match op.apply(&args, exception_handler, &dynamic_wind).await {
                 Err(exception) => {
                     return Err(Exception::new(stack_trace.into_frames(), exception));
                 }
                 Ok(app) => app,
             };
->>>>>>> a8b49936
         }
 
         // If we have no operator left, return the arguments as the final values:
@@ -523,12 +484,8 @@
     rest_args: &'a [Gc<Value>],
     cont: &'a Gc<Value>,
     exception_handler: &'a Option<Gc<ExceptionHandler>>,
-<<<<<<< HEAD
     dynamic_wind: &'a DynamicWind,
-) -> BoxFuture<'a, Result<Application, Exception>> {
-=======
 ) -> BoxFuture<'a, Result<Application, Gc<Value>>> {
->>>>>>> a8b49936
     Box::pin(async move {
         if rest_args.is_empty() {
             return Err(Condition::wrong_num_of_args(2, args.len()).into());
@@ -543,11 +500,8 @@
             op.clone(),
             args,
             exception_handler.clone(),
-<<<<<<< HEAD
             dynamic_wind.clone(),
-=======
             None,
->>>>>>> a8b49936
         ))
     })
 }
@@ -602,12 +556,8 @@
     _globals: *const *mut GcInner<Value>,
     args: *const *mut GcInner<Value>,
     exception_handler: *mut GcInner<ExceptionHandler>,
-<<<<<<< HEAD
     dynamic_wind: *const DynamicWind,
-) -> *mut Application {
-=======
 ) -> *mut Result<Application, Condition> {
->>>>>>> a8b49936
     // env[0] is the consumer
     let consumer = Gc::from_ptr(env.read());
     let consumer = {
@@ -645,23 +595,13 @@
         Some(Gc::from_ptr(exception_handler))
     };
 
-<<<<<<< HEAD
-    let dynamic_wind = dynamic_wind.as_ref().unwrap().clone();
-
-    Box::into_raw(Box::new(Application::new(
+    Box::into_raw(Box::new(Ok(Application::new(
         consumer,
         collected_args,
         exception_handler,
         dynamic_wind,
-    )))
-=======
-    Box::into_raw(Box::new(Ok(Application::new(
-        consumer,
-        collected_args,
-        exception_handler,
         None,
     ))))
->>>>>>> a8b49936
 }
 
 pub fn call_with_values<'a>(
@@ -669,12 +609,8 @@
     _rest_args: &'a [Gc<Value>],
     cont: &'a Gc<Value>,
     exception_handler: &'a Option<Gc<ExceptionHandler>>,
-<<<<<<< HEAD
     dynamic_wind: &'a DynamicWind,
-) -> BoxFuture<'a, Result<Application, Exception>> {
-=======
 ) -> BoxFuture<'a, Result<Application, Gc<Value>>> {
->>>>>>> a8b49936
     Box::pin(async move {
         let [producer, consumer] = args else {
             return Err(Condition::wrong_num_of_args(2, args.len()).into());
@@ -708,51 +644,13 @@
             producer,
             vec![Gc::new(Value::Closure(call_consumer_closure))],
             exception_handler.clone(),
-<<<<<<< HEAD
             dynamic_wind.clone(),
-=======
             None,
->>>>>>> a8b49936
         ))
     })
 }
 
 inventory::submit! {
-<<<<<<< HEAD
-    BridgeFn::new("call-with-values", "(base)", 2, false, call_with_values)
-}
-
-#[derive(Clone, Default, Trace)]
-pub struct DynamicWind {
-    winders: Vec<(Closure, Closure)>,
-}
-
-pub fn dynamic_wind<'a>(
-    args: &'a [Gc<Value>],
-    _rest_args: &'a [Gc<Value>],
-    cont: &'a Gc<Value>,
-    exception_handler: &'a Option<Gc<ExceptionHandler>>,
-    dynamic_wind: &'a DynamicWind,
-) -> BoxFuture<'a, Result<Application, Exception>> {
-    Box::pin(async move {
-        let [in_thunk, body_thunk, out_thunk] = args else {
-            return Err(Exception::wrong_num_of_args(3, args.len()));
-        };
-        let in_thunk = {
-            let in_thunk_ref = in_thunk.read();
-            let in_thunk: &Closure = in_thunk_ref.as_ref().try_into()?;
-            in_thunk.clone()
-        };
-        let out_thunk = {
-            let out_thunk_ref = out_thunk.read();
-            let out_thunk: &Closure = out_thunk_ref.as_ref().try_into()?;
-            out_thunk.clone()
-        };
-        let mut new_extent = dynamic_wind.clone();
-        new_extent.winders.push((in_thunk, out_thunk));
-        todo!()
-    })
-=======
     BridgeFn::new(
         "call-with-values",
         "(base)",
@@ -767,5 +665,36 @@
             &["producer", "consumer"]
         )
     )
->>>>>>> a8b49936
+}
+
+#[derive(Clone, Default, Trace)]
+pub struct DynamicWind {
+    winders: Vec<(Closure, Closure)>,
+}
+
+pub fn dynamic_wind<'a>(
+    args: &'a [Gc<Value>],
+    _rest_args: &'a [Gc<Value>],
+    cont: &'a Gc<Value>,
+    exception_handler: &'a Option<Gc<ExceptionHandler>>,
+    dynamic_wind: &'a DynamicWind,
+) -> BoxFuture<'a, Result<Application, Exception>> {
+    Box::pin(async move {
+        let [in_thunk, body_thunk, out_thunk] = args else {
+            return Err(Exception::wrong_num_of_args(3, args.len()));
+        };
+        let in_thunk = {
+            let in_thunk_ref = in_thunk.read();
+            let in_thunk: &Closure = in_thunk_ref.as_ref().try_into()?;
+            in_thunk.clone()
+        };
+        let out_thunk = {
+            let out_thunk_ref = out_thunk.read();
+            let out_thunk: &Closure = out_thunk_ref.as_ref().try_into()?;
+            out_thunk.clone()
+        };
+        let mut new_extent = dynamic_wind.clone();
+        new_extent.winders.push((in_thunk, out_thunk));
+        todo!()
+    })
 }