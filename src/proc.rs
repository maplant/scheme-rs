--- conflicted
+++ resolved
@@ -2,14 +2,9 @@
 //! Contains the main trampoline.
 
 use crate::{
-<<<<<<< HEAD
-    exception::{Condition, Exception, ExceptionHandler, Frame},
-    gc::{yield_until_gc_cleared, Gc, GcInner, Trace},
-=======
     env::Local,
     exception::{Condition, Exception, ExceptionHandler, Frame, raise},
-    gc::{Gc, GcInner, Trace},
->>>>>>> 6f03c6fa
+    gc::{Gc, GcInner, Trace, yield_until_gc_cleared},
     lists::{list_to_vec, slice_to_list},
     registry::BridgeFnDebugInfo,
     runtime::{Runtime, RuntimeInner},
