//! Procedures, continuation and user, and applying values to those procedures.
//! Contains the main trampoline.

use crate::{
    env::Local,
<<<<<<< HEAD
    exception::{Condition, Exception, ExceptionHandler, Frame, raise},
    gc::{Gc, GcInner, Trace, yield_until_gc_cleared},
    lists::{list_to_vec, slice_to_list},
=======
    exceptions::{Condition, Exception, ExceptionHandler, ExceptionHandlerInner, Frame, raise},
    gc::{Gc, GcInner, Trace},
    lists::{self, list_to_vec, slice_to_list},
    records::{Record, RecordTypeDescriptor, SchemeCompatible, rtd},
>>>>>>> dee12612
    registry::BridgeFnDebugInfo,
    runtime::{Runtime, RuntimeInner},
    symbols::Symbol,
    syntax::Span,
    value::{UnpackedValue, Value},
};
use futures::future::BoxFuture;
use scheme_rs_macros::cps_bridge;
use std::{borrow::Cow, fmt, sync::Arc};

/// A function pointer to a generated continuation.
pub(crate) type ContinuationPtr = unsafe extern "C" fn(
    runtime: *mut GcInner<RuntimeInner>,
    env: *const *mut GcInner<Value>,
    globals: *const *mut GcInner<Value>,
    args: *const Value,
    exception_handler: *mut GcInner<ExceptionHandlerInner>,
    dynamic_wind: *const DynamicWind,
) -> *mut Application;

/// A function pointer to a generated user function.
pub(crate) type UserPtr = unsafe extern "C" fn(
    runtime: *mut GcInner<RuntimeInner>,
    env: *const *mut GcInner<Value>,
    globals: *const *mut GcInner<Value>,
    args: *const Value,
    exception_handler: *mut GcInner<ExceptionHandlerInner>,
    dynamic_wind: *const DynamicWind,
    cont: *mut GcInner<Value>,
) -> *mut Application;

/// A function pointer to an async Rust bridge function.
pub type BridgePtr = for<'a> fn(
    runtime: &'a Runtime,
    env: &'a [Gc<Value>],
    args: &'a [Value],
    rest_args: &'a [Value],
    cont: &'a Value,
    exception_handler: &'a ExceptionHandler,
    dynamic_wind: &'a DynamicWind,
) -> BoxFuture<'a, Application>;

#[derive(Copy, Clone, Debug)]
pub(crate) enum FuncPtr {
    Continuation(ContinuationPtr),
    User(UserPtr),
    Bridge(BridgePtr),
    /// Special type to indicate that we should return the argument as an Err.
    HaltError,
}

unsafe impl Trace for FuncPtr {
    unsafe fn visit_children(&self, _visitor: &mut dyn FnMut(crate::gc::OpaqueGcPtr)) {}

    unsafe fn finalize(&mut self) {}
}

#[derive(Clone, Trace)]
#[repr(align(16))]
pub(crate) struct ClosureInner {
    /// The runtime the Closure is defined in. This is necessary to ensure that
    /// dropping the runtime does not de-allocate the function pointer for this
    /// closure.
    // TODO: Do we make this optional in the case of bridge functions?
    pub(crate) runtime: Runtime,
    /// Environmental variables used by the closure.
    pub(crate) env: Vec<Gc<Value>>,
    /// Global variables used by this closure.
    pub(crate) globals: Vec<Gc<Value>>,
    /// Fuction pointer to the body of the closure.
    pub(crate) func: FuncPtr,
    /// Number of required arguments to this closure.
    pub(crate) num_required_args: usize,
    /// Whether or not this is a variadic function.
    pub(crate) variadic: bool,
    /// Whether or not this function is a variable transformer.
    pub(crate) is_variable_transformer: bool,
    /// Debug information for this function. Only applicable if the function is
    /// a user function, i.e. not a continuation.
    pub(crate) debug_info: Option<Arc<FuncDebugInfo>>,
}

impl ClosureInner {
    pub(crate) fn new(
        runtime: Runtime,
        env: impl Into<Vec<Gc<Value>>>,
        globals: impl Into<Vec<Gc<Value>>>,
        func: FuncPtr,
        num_required_args: usize,
        variadic: bool,
        debug_info: Option<Arc<FuncDebugInfo>>,
    ) -> Self {
        Self {
            runtime,
            env: env.into(),
            globals: globals.into(),
            func,
            num_required_args,
            variadic,
            is_variable_transformer: false,
            debug_info,
        }
    }

    pub fn is_continuation(&self) -> bool {
        matches!(self.func, FuncPtr::Continuation(_))
    }

    pub fn is_user_func(&self) -> bool {
        !self.is_continuation()
    }

    pub async fn apply(
        &self,
        args: &[Value],
        exception_handler: ExceptionHandler,
        dynamic_wind: &DynamicWind,
    ) -> Result<Application, Value> {
        // Handle arguments:

        // Extract the continuation, if it is required
        let cont = matches!(self.func, FuncPtr::Bridge(_) | FuncPtr::User(_));
        let (cont, args) = if cont {
            let (cont, args) = args.split_last().unwrap();
            (Some(cont.clone()), args)
        } else {
            (None, args)
        };

        // Error if the number of arguments provided is incorrect
        if args.len() < self.num_required_args {
            return Ok(raise(
                self.runtime.clone(),
                Condition::wrong_num_of_args(self.num_required_args, args.len()).into(),
                exception_handler,
                dynamic_wind,
            ));
        }
        if !self.variadic && args.len() > self.num_required_args {
            return Ok(raise(
                self.runtime.clone(),
                Condition::wrong_num_of_args(self.num_required_args, args.len()).into(),
                exception_handler,
                dynamic_wind,
            ));
        }

        // If this function is variadic, create a list to put any extra arguments
        // into
        let bridge = matches!(self.func, FuncPtr::Bridge(_));
        let (args, rest_args) = if self.variadic {
            let (args, rest_args) = args.split_at(self.num_required_args);
            // If this is a bridge function, vector is more natural to work with:
            if bridge {
                (Cow::Borrowed(args), Some(rest_args))
            } else {
                let mut args = args.to_owned();
                args.push(slice_to_list(rest_args));
                (Cow::Owned(args), None)
            }
        } else {
            (Cow::Borrowed(args), None)
        };

        if bridge {
            // If this a bridge functiuon, calling it is relatively simple:
            let FuncPtr::Bridge(async_fn) = self.func else {
                unreachable!()
            };
            Ok((async_fn)(
                &self.runtime,
                &self.env,
                args.as_ref(),
                rest_args.unwrap_or(&[]),
                cont.as_ref().unwrap(),
                &exception_handler,
                dynamic_wind,
            )
            .await)
        } else if let FuncPtr::HaltError = self.func {
            Err(args[0].clone())
        } else {
            // For JIT functions, we need to convert our args into raw pointers
            // and make sure any freshly allocated rest_args are disposed of properly.

            let env = cells_to_vec_of_ptrs(&self.env);
            let globals = cells_to_vec_of_ptrs(&self.globals);
            let cont = cont.map(Gc::new);

            // Finally: call the function pointer
            let app = match self.func {
                FuncPtr::Continuation(sync_fn) => unsafe {
                    let app = (sync_fn)(
                        Gc::as_ptr(&self.runtime.0),
                        env.as_ptr(),
                        globals.as_ptr(),
                        args.as_ptr(),
                        exception_handler.as_ptr(),
                        dynamic_wind as *const DynamicWind,
                    );
                    *Box::from_raw(app)
                },
                FuncPtr::User(sync_fn) => unsafe {
                    let app = (sync_fn)(
                        Gc::as_ptr(&self.runtime.0),
                        env.as_ptr(),
                        globals.as_ptr(),
                        args.as_ptr(),
                        exception_handler.as_ptr(),
                        dynamic_wind as *const DynamicWind,
                        Gc::as_ptr(cont.as_ref().unwrap()),
                    );
                    *Box::from_raw(app)
                },
                _ => unreachable!(),
            };

            drop(cont);

            Ok(app)
        }
    }
}

/// The runtime representation of a Closure, which can be either a user function
/// or a continuation. Contains a reference to all of the globals and
/// environmental variables used in the body, along with a function pointer to
/// the body of the closure.
#[derive(Clone, Trace)]
pub struct Closure(pub(crate) Gc<ClosureInner>);

impl Closure {
    pub(crate) fn new(
        runtime: Runtime,
        env: impl Into<Vec<Gc<Value>>>,
        globals: impl Into<Vec<Gc<Value>>>,
        func: FuncPtr,
        num_required_args: usize,
        variadic: bool,
        debug_info: Option<Arc<FuncDebugInfo>>,
    ) -> Self {
        Self(Gc::new(ClosureInner {
            runtime,
            env: env.into(),
            globals: globals.into(),
            func,
            num_required_args,
            variadic,
            is_variable_transformer: false,
            debug_info,
        }))
    }

    pub fn get_runtime(&self) -> Runtime {
        self.0.read().runtime.clone()
    }

    pub fn is_variable_transformer(&self) -> bool {
        self.0.read().is_variable_transformer
    }

    pub async fn call(&self, args: &[Value]) -> Result<Vec<Value>, Exception> {
        unsafe extern "C" fn halt(
            _runtime: *mut GcInner<RuntimeInner>,
            _env: *const *mut GcInner<Value>,
            _globals: *const *mut GcInner<Value>,
            args: *const Value,
            _exception_handler: *mut GcInner<ExceptionHandlerInner>,
            _dynamic_wind: *const DynamicWind,
        ) -> *mut Application {
            unsafe { crate::runtime::halt(Value::into_raw(args.read()) as i64) }
        }

        let mut args = args.to_vec();
        // TODO: We don't need to create a new one of these every time, we should just have
        // one
        args.push(Value::from(Self(Gc::new(ClosureInner::new(
            self.0.read().runtime.clone(),
            Vec::new(),
            Vec::new(),
            FuncPtr::Continuation(halt),
            0,
            true,
            None,
        )))));
        Application::new(
            self.clone(),
            args,
            ExceptionHandler::default(),
            DynamicWind::default(),
            None,
        )
        .eval()
        .await
    }
}

impl fmt::Debug for Closure {
    fn fmt(&self, f: &mut fmt::Formatter<'_>) -> fmt::Result {
        self.0.read().fmt(f)
    }
}

impl fmt::Debug for ClosureInner {
    fn fmt(&self, f: &mut fmt::Formatter<'_>) -> fmt::Result {
        if self.is_continuation() {
            return write!(f, "continuation");
        }

        let Some(ref debug_info) = self.debug_info else {
            write!(f, "(unknown-function")?;
            for i in 0..self.num_required_args {
                write!(f, " ${i}")?;
            }
            if self.variadic {
                write!(f, " . ${})", self.num_required_args)?;
            }
            return Ok(());
        };

        write!(f, "({}", debug_info.name)?;

        if let Some((last, args)) = debug_info.args.split_last() {
            for arg in args {
                write!(f, " {arg}")?;
            }
            if self.variadic {
                write!(f, " .")?;
            }
            write!(f, " {last}")?;
        }

        write!(f, ") at {}", debug_info.location)
    }
}

fn cells_to_vec_of_ptrs(cells: &[Gc<Value>]) -> Vec<*mut GcInner<Value>> {
    cells.iter().map(Gc::as_ptr).collect()
}

/// An application of a function to a given set of values.
pub struct Application {
    /// The operator being applied to. If None, we return the values to the Rust
    /// caller.
    op: Option<Closure>,
    /// The arguments being applied to the operator.
    args: Vec<Value>,
    /// The current exception handler to be passed to the operator.
    exception_handler: ExceptionHandler,
    /// The dynamic extend of the application.
    dynamic_wind: DynamicWind,
    /// The call site of this application, if it exists.
    call_site: Option<Arc<Span>>,
}

impl Application {
    pub fn new(
        op: Closure,
        args: Vec<Value>,
        exception_handler: ExceptionHandler,
        dynamic_wind: DynamicWind,
        call_site: Option<Arc<Span>>,
    ) -> Self {
        Self {
            // We really gotta figure out how to deal with this better
            op: Some(op),
            args,
            exception_handler,
            dynamic_wind,
            call_site,
        }
    }

    pub fn halt(args: Vec<Value>) -> Self {
        Self {
            op: None,
            args,
            exception_handler: ExceptionHandler::default(),
            dynamic_wind: DynamicWind::default(),
            call_site: None,
        }
    }

    /// Evaluate the application - and all subsequent application - until all that
    /// remains are values. This is the main trampoline of the evaluation engine.
    pub async fn eval(mut self) -> Result<Vec<Value>, Exception> {
        let mut stack_trace = StackTraceCollector::new();

        while let Application {
            op: Some(op),
            args,
            exception_handler,
            dynamic_wind,
            call_site,
        } = self
        {
            let op = { op.0.read().as_ref().clone() };
            stack_trace.collect_application(op.debug_info.clone(), call_site);
            self = match op.apply(&args, exception_handler, &dynamic_wind).await {
                Err(exception) => {
                    return Err(Exception::new(stack_trace.into_frames(), exception));
                }
                Ok(app) => app,
            };
            yield_until_gc_cleared().await
        }

        // If we have no operator left, return the arguments as the final values:
        Ok(self.args)
    }
}

#[derive(Default)]
struct StackTraceCollector {
    stack_trace: Vec<StackTrace>,
}

impl StackTraceCollector {
    fn new() -> Self {
        Self::default()
    }

    fn into_frames(self) -> Vec<Frame> {
        self.stack_trace
            .into_iter()
            .map(|trace| Frame::new(trace.debug_info.name, trace.call_site))
            .collect()
    }

    fn collect_application(
        &mut self,
        debug_info: Option<Arc<FuncDebugInfo>>,
        call_site: Option<Arc<Span>>,
    ) {
        if let Some(debug_info) = debug_info {
            // This is a user func, and therefore we should push to the
            // current stack trace.
            self.stack_trace.push(StackTrace {
                debug_info,
                call_site,
            });
        } else {
            // If this is not user func, we are returning from one via a
            // continuation and should pop the stack frame:
            self.stack_trace.pop();
        }
    }
}

#[derive(Debug)]
pub struct FuncDebugInfo {
    /// The name of the function.
    name: Symbol,
    /// Named arguments for the function.
    args: Vec<Local>,
    /// Location of the function definition
    location: Span,
}

#[derive(Debug)]
struct StackTrace {
    debug_info: Arc<FuncDebugInfo>,
    call_site: Option<Arc<Span>>,
}

impl FuncDebugInfo {
    pub fn new(name: Option<Symbol>, args: Vec<Local>, location: Span) -> Self {
        Self {
            name: name.unwrap_or_else(|| Symbol::intern("<lambda>")),
            args,
            location,
        }
    }

    pub fn from_bridge_fn(name: &'static str, debug_info: BridgeFnDebugInfo) -> Self {
        Self {
            name: Symbol::intern(name),
            args: debug_info
                .args
                .iter()
                .map(|arg| Local::gensym_with_name(Symbol::intern(arg)))
                .collect(),
            location: Span {
                line: debug_info.line,
                column: debug_info.column as usize,
                offset: debug_info.offset,
                file: std::sync::Arc::new(debug_info.file.to_string()),
            },
        }
    }
}

#[cps_bridge(name = "apply", lib = "(rnrs base builtins (6))", args = "arg1 . args")]
pub async fn apply(
    _runtime: &Runtime,
    _env: &[Gc<Value>],
    args: &[Value],
    rest_args: &[Value],
    cont: &Value,
    exception_handler: &ExceptionHandler,
    dynamic_wind: &DynamicWind,
) -> Result<Application, Condition> {
    if rest_args.is_empty() {
        return Err(Condition::wrong_num_of_args(2, args.len()));
    }
    let op: Closure = args[0].clone().try_into()?;
    let (last, args) = rest_args.split_last().unwrap();
    let mut args = args.to_vec();
    list_to_vec(last, &mut args);
    args.push(cont.clone());
    Ok(Application::new(
        op.clone(),
        args,
        exception_handler.clone(),
        dynamic_wind.clone(),
        None,
    ))
}

#[cps_bridge(
    name = "call-with-current-continuation",
    lib = "(rnrs base builtins (6))",
    args = "proc"
)]
pub async fn call_with_current_continuation(
    runtime: &Runtime,
    _env: &[Gc<Value>],
    args: &[Value],
    _rest_args: &[Value],
    cont: &Value,
    exception_handler: &ExceptionHandler,
    dynamic_wind: &DynamicWind,
) -> Result<Application, Condition> {
    let [proc] = args else { unreachable!() };
    let proc: Closure = proc.clone().try_into()?;

    let (req_args, variadic) = {
        let cont: Closure = cont.clone().try_into()?;
        let cont_read = cont.0.read();
        (cont_read.num_required_args, cont_read.variadic)
    };

    let dynamic_wind_value = Value::from(Record::from_rust_type(dynamic_wind.clone()));

    let escape_procedure = Closure::new(
        runtime.clone(),
        vec![Gc::new(cont.clone()), Gc::new(dynamic_wind_value)],
        Vec::new(),
        FuncPtr::Bridge(escape_procedure),
        req_args,
        variadic,
        None,
    );

    let app = Application::new(
        proc,
        vec![Value::from(escape_procedure), cont.clone()],
        exception_handler.clone(),
        dynamic_wind.clone(),
        None,
    );

    Ok(app)
}

/// Prepare the continuation for call/cc. Clones the continuation environment
/// and creates a closure that calls the appropriate winders.
///
/// Expects that the continuation and winders will be provided in the form of a
/// pair of the continuation and vector of pairs of in/out winders.
#[cps_bridge]
async fn escape_procedure(
    runtime: &Runtime,
    env: &[Gc<Value>],
    args: &[Value],
    rest_args: &[Value],
    _cont: &Value,
    exception_handler: &ExceptionHandler,
    from_extent: &DynamicWind,
) -> Result<Application, Condition> {
    // env[0] is the continuation
    let cont = env[0].read().clone();
    // env[1] is the dynamic extend of the continuation
    let to_extent = env[1].read().clone();
    let to_extent = to_extent.try_into_rust_type::<DynamicWind>()?;

    let thunks = entry_winders(from_extent, &to_extent.read());

    // Clone the continuation
    let cont = maybe_clone_continuation(&cont, &mut Vec::new()).unwrap();
    let cont: Closure = cont.try_into().unwrap();

    let (req_args, variadic) = {
        let cont_read = cont.0.read();
        (cont_read.num_required_args, cont_read.variadic)
    };

    let args = args.iter().chain(rest_args).cloned().collect::<Vec<_>>();

    let cont = Closure::new(
        runtime.clone(),
        vec![Gc::new(thunks), Gc::new(Value::from(cont))],
        Vec::new(),
        FuncPtr::Continuation(call_thunks),
        req_args,
        variadic,
        None,
    );

    let app = Application::new(
        cont,
        args,
        exception_handler.clone(),
        from_extent.clone(),
        None,
    );

    Ok(app)
}

fn entry_winders(from_extent: &DynamicWind, to_extent: &DynamicWind) -> Value {
    let mut from_winders = from_extent.winders.as_slice();
    let mut to_winders = to_extent.winders.as_slice();

    while let Some((to_first, to_remaining)) = to_winders.split_first() {
        let Some((from_first, from_remaining)) = from_winders.split_first() else {
            break;
        };

        if !Gc::ptr_eq(&from_first.0.0, &to_first.0.0) {
            break;
        }

        from_winders = from_remaining;
        to_winders = to_remaining;
    }

    let mut thunks = Value::null();
    for thunk in from_winders.iter().chain(to_winders).rev() {
        thunks = Value::from((Value::from(thunk.0.clone()), thunks));
    }

    thunks
}

fn prepare_env_variable(value: &Value, cloned: &mut Vec<(ContinuationPtr, Value)>) -> Value {
    maybe_clone_continuation(value, cloned).unwrap_or_else(|| value.clone())
}

fn maybe_clone_continuation(
    value: &Value,
    cloned: &mut Vec<(ContinuationPtr, Value)>,
) -> Option<Value> {
    let k: Closure = value.clone().try_into().ok()?;

    let func_ptr = {
        match k.0.read().func {
            FuncPtr::Continuation(cont) => cont,
            _ => return None,
        }
    };

    if let Some(cont) = cloned
        .iter()
        .find(|(k, _)| std::ptr::fn_addr_eq(*k, func_ptr))
    {
        return Some(cont.1.clone());
    }

    let new_k = {
        let k = k.0.read();
        let new_env = k
            .env
            .iter()
            .map(|var| Gc::new(prepare_env_variable(&var.read(), cloned)))
            .collect::<Vec<_>>();
        Closure::new(
            k.runtime.clone(),
            new_env,
            k.globals.clone(),
            k.func,
            k.num_required_args,
            k.variadic,
            k.debug_info.clone(),
        )
    };

    let new_k = Value::from(new_k);
    cloned.push((func_ptr, new_k.clone()));

    Some(new_k)
}

pub(crate) unsafe extern "C" fn call_thunks(
    runtime: *mut GcInner<RuntimeInner>,
    env: *const *mut GcInner<Value>,
    _globals: *const *mut GcInner<Value>,
    args: *const Value,
    exception_handler: *mut GcInner<ExceptionHandlerInner>,
    dynamic_wind: *const DynamicWind,
) -> *mut Application {
    unsafe {
        // env[0] are the thunks:
        let thunks = Gc::from_raw_inc_rc(env.read());

        // env[1] is the continuation:
        let k: Closure = Gc::from_raw_inc_rc(env.add(1).read())
            .read()
            .clone()
            .try_into()
            .unwrap();

        // k determines the number of arguments:
        let collected_args = {
            let k_read = k.0.read();
            let mut num_args = k_read.num_required_args;

            if k_read.is_user_func() {
                num_args += 1;
            }

            let mut collected_args = if k_read.variadic {
                args.add(num_args).as_ref().unwrap().clone()
            } else {
                Value::null()
            };

            for i in (0..num_args).rev() {
                let arg = args.add(i).as_ref().unwrap().clone();
                collected_args = Value::from((arg, collected_args));
            }

            collected_args
        };

        let thunks = Closure::new(
            Runtime::from_raw_inc_rc(runtime),
            vec![thunks, Gc::new(collected_args), Gc::new(Value::from(k))],
            Vec::new(),
            FuncPtr::Continuation(call_thunks_pass_args),
            0,
            false,
            None,
        );

        let app = Application::new(
            thunks,
            Vec::new(),
            ExceptionHandler::from_ptr(exception_handler),
            dynamic_wind.as_ref().unwrap().clone(),
            None,
        );

        Box::into_raw(Box::new(app))
    }
}

unsafe extern "C" fn call_thunks_pass_args(
    runtime: *mut GcInner<RuntimeInner>,
    env: *const *mut GcInner<Value>,
    _globals: *const *mut GcInner<Value>,
    _args: *const Value,
    exception_handler: *mut GcInner<ExceptionHandlerInner>,
    dynamic_wind: *const DynamicWind,
) -> *mut Application {
    unsafe {
        // env[0] are the thunks:
        let thunks = Gc::from_raw_inc_rc(env.read());

        // env[1] are the collected arguments
        let args = Gc::from_raw_inc_rc(env.add(1).read());

        // env[2] is k1, the current continuation
        let k = Gc::from_raw_inc_rc(env.add(2).read());

        let thunks = thunks.read();
        let app = match &*thunks.unpacked_ref() {
            // UnpackedValue::Pair(head_thunk, tail) => {
            UnpackedValue::Pair(pair) => {
                let lists::Pair(head_thunk, tail) = &*pair.read();
                let head_thunk: Closure = head_thunk.clone().try_into().unwrap();
                let cont = Closure::new(
                    Runtime::from_raw_inc_rc(runtime),
                    vec![Gc::new(tail.clone()), args, k],
                    Vec::new(),
                    FuncPtr::Continuation(call_thunks_pass_args),
                    0,
                    false,
                    None,
                );
                Application::new(
                    head_thunk.clone(),
                    vec![Value::from(cont)],
                    ExceptionHandler::from_ptr(exception_handler),
                    dynamic_wind.as_ref().unwrap().clone(),
                    None,
                )
            }
            UnpackedValue::Null => {
                let mut collected_args = Vec::new();
                let args = args.read();
                list_to_vec(&args, &mut collected_args);
                Application::new(
                    k.read().clone().try_into().unwrap(),
                    collected_args,
                    ExceptionHandler::from_ptr(exception_handler),
                    dynamic_wind.as_ref().unwrap().clone(),
                    None,
                )
            }
            _ => unreachable!(),
        };

        Box::into_raw(Box::new(app))
    }
}

unsafe extern "C" fn call_consumer_with_values(
    runtime: *mut GcInner<RuntimeInner>,
    env: *const *mut GcInner<Value>,
    _globals: *const *mut GcInner<Value>,
    args: *const Value,
    exception_handler: *mut GcInner<ExceptionHandlerInner>,
    dynamic_wind: *const DynamicWind,
) -> *mut Application {
    unsafe {
        // env[0] is the consumer
        let consumer = Gc::from_raw_inc_rc(env.read());
        let consumer = {
            let consumer_read = consumer.read();
            let consumer: Closure = match consumer_read.clone().try_into() {
                Ok(consumer) => consumer,
                _ => {
                    let raised = raise(
                        Runtime::from_raw_inc_rc(runtime),
                        Condition::invalid_operator(consumer_read.type_name()).into(),
                        ExceptionHandler::from_ptr(exception_handler),
                        dynamic_wind.as_ref().unwrap(),
                    );
                    return Box::into_raw(Box::new(raised));
                }
            };
            consumer.clone()
        };

        let consumer_read = consumer.0.read();

        // env[1] is the continuation
        let cont = Gc::from_raw_inc_rc(env.add(1).read());

        let mut collected_args: Vec<_> = (0..consumer_read.num_required_args)
            .map(|i| args.add(i).as_ref().unwrap().clone())
            .collect();

        // I hate this constant going back and forth from variadic to list. I have
        // to figure out a way to make it consistent
        if consumer_read.variadic {
            let rest_args = args
                .add(consumer_read.num_required_args)
                .as_ref()
                .unwrap()
                .clone();
            let mut vec = Vec::new();
            list_to_vec(&rest_args, &mut vec);
            collected_args.extend(vec);
        }

        collected_args.push(cont.read().clone());

        Box::into_raw(Box::new(Application::new(
            consumer.clone(),
            collected_args,
            ExceptionHandler::from_ptr(exception_handler),
            dynamic_wind.as_ref().unwrap().clone(),
            None,
        )))
    }
}

#[cps_bridge(
    name = "call-with-values",
    lib = "(rnrs base builtins (6))",
    args = "producer consumer"
)]
pub async fn call_with_values(
    runtime: &Runtime,
    _env: &[Gc<Value>],
    args: &[Value],
    _rest_args: &[Value],
    cont: &Value,
    exception_handler: &ExceptionHandler,
    dynamic_wind: &DynamicWind,
) -> Result<Application, Condition> {
    let [producer, consumer] = args else {
        return Err(Condition::wrong_num_of_args(2, args.len()));
    };

    let producer: Closure = producer.clone().try_into()?;
    let consumer: Closure = consumer.clone().try_into()?;

    // Get the details of the consumer:
    let (num_required_args, variadic) = {
        let consumer_read = consumer.0.read();
        (consumer_read.num_required_args, consumer_read.variadic)
    };

    let call_consumer_closure = Closure::new(
        runtime.clone(),
        vec![Gc::new(Value::from(consumer)), Gc::new(cont.clone())],
        Vec::new(),
        FuncPtr::Continuation(call_consumer_with_values),
        num_required_args,
        variadic,
        None,
    );

    Ok(Application::new(
        producer,
        vec![Value::from(call_consumer_closure)],
        exception_handler.clone(),
        dynamic_wind.clone(),
        None,
    ))
}

#[derive(Clone, Debug, Default, Trace)]
pub struct DynamicWind {
    pub(crate) winders: Vec<(Closure, Closure)>,
}

impl SchemeCompatible for DynamicWind {
    fn rtd() -> Arc<RecordTypeDescriptor> {
        rtd!(name: "dynamic-wind", opaque: true, sealed: true)
    }
}

#[cps_bridge(
    name = "dynamic-wind",
    lib = "(rnrs base builtins (6))",
    args = "in body out"
)]
pub async fn dynamic_wind(
    runtime: &Runtime,
    _env: &[Gc<Value>],
    args: &[Value],
    _rest_args: &[Value],
    cont: &Value,
    exception_handler: &ExceptionHandler,
    dynamic_wind: &DynamicWind,
) -> Result<Application, Condition> {
    let [in_thunk_val, body_thunk_val, out_thunk_val] = args else {
        return Err(Condition::wrong_num_of_args(3, args.len()));
    };

    let in_thunk: Closure = in_thunk_val.clone().try_into()?;
    let _: Closure = body_thunk_val.clone().try_into()?;

    let call_body_thunk_cont = Closure::new(
        runtime.clone(),
        vec![
            Gc::new(in_thunk_val.clone()),
            Gc::new(body_thunk_val.clone()),
            Gc::new(out_thunk_val.clone()),
            Gc::new(cont.clone()),
        ],
        Vec::new(),
        FuncPtr::Continuation(call_body_thunk),
        0,
        true,
        None,
    );

    Ok(Application::new(
        in_thunk,
        vec![Value::from(call_body_thunk_cont)],
        exception_handler.clone(),
        dynamic_wind.clone(),
        None,
    ))
}

pub(crate) unsafe extern "C" fn call_body_thunk(
    runtime: *mut GcInner<RuntimeInner>,
    env: *const *mut GcInner<Value>,
    _globals: *const *mut GcInner<Value>,
    _args: *const Value,
    exception_handler: *mut GcInner<ExceptionHandlerInner>,
    dynamic_wind: *const DynamicWind,
) -> *mut Application {
    unsafe {
        // env[0] is the in thunk
        let in_thunk = Gc::from_raw_inc_rc(env.read());

        // env[1] is the body thunk
        let body_thunk: Closure = Gc::from_raw_inc_rc(env.add(1).read())
            .read()
            .clone()
            .try_into()
            .unwrap();

        // env[2] is the out thunk
        let out_thunk = Gc::from_raw_inc_rc(env.add(2).read());

        // env[3] is k, the continuation
        let k = Gc::from_raw_inc_rc(env.add(3).read());

        let mut new_extent = dynamic_wind.as_ref().unwrap().clone();
        new_extent.winders.push((
            in_thunk.read().clone().try_into().unwrap(),
            out_thunk.read().clone().try_into().unwrap(),
        ));

        let cont = Closure::new(
            Runtime::from_raw_inc_rc(runtime),
            vec![out_thunk, k],
            Vec::new(),
            FuncPtr::Continuation(call_out_thunks),
            0,
            true,
            None,
        );

        let app = Application::new(
            body_thunk,
            vec![Value::from(cont)],
            ExceptionHandler::from_ptr(exception_handler),
            new_extent,
            None,
        );

        Box::into_raw(Box::new(app))
    }
}

pub(crate) unsafe extern "C" fn call_out_thunks(
    runtime: *mut GcInner<RuntimeInner>,
    env: *const *mut GcInner<Value>,
    _globals: *const *mut GcInner<Value>,
    args: *const Value,
    exception_handler: *mut GcInner<ExceptionHandlerInner>,
    dynamic_wind: *const DynamicWind,
) -> *mut Application {
    unsafe {
        // env[0] is the out thunk
        let out_thunk: Closure = Gc::from_raw_inc_rc(env.read())
            .read()
            .clone()
            .try_into()
            .unwrap();

        // env[1] is k, the remaining continuation
        let k = Gc::from_raw_inc_rc(env.add(1).read());

        // args[0] is the result of the body thunk
        let body_thunk_res = Gc::new(args.as_ref().unwrap().clone());

        let mut new_extent = dynamic_wind.as_ref().unwrap().clone();
        new_extent.winders.pop();

        let cont = Closure(Gc::new(ClosureInner::new(
            Runtime::from_raw_inc_rc(runtime),
            vec![body_thunk_res, k],
            Vec::new(),
            FuncPtr::Continuation(forward_body_thunk_result),
            0,
            true,
            None,
        )));

        let app = Application::new(
            out_thunk,
            vec![Value::from(cont)],
            ExceptionHandler::from_ptr(exception_handler),
            new_extent,
            None,
        );

        Box::into_raw(Box::new(app))
    }
}

unsafe extern "C" fn forward_body_thunk_result(
    _runtime: *mut GcInner<RuntimeInner>,
    env: *const *mut GcInner<Value>,
    _globals: *const *mut GcInner<Value>,
    _args: *const Value,
    exception_handler: *mut GcInner<ExceptionHandlerInner>,
    dynamic_wind: *const DynamicWind,
) -> *mut Application {
    unsafe {
        // env[0] is the result of the body thunk
        let body_thunk_res = Gc::from_raw_inc_rc(env.read()).read().clone();
        // env[1] is k, the continuation.
        let k: Closure = Gc::from_raw_inc_rc(env.add(1).read())
            .read()
            .clone()
            .try_into()
            .unwrap();

        let mut args = Vec::new();
        list_to_vec(&body_thunk_res, &mut args);

        let app = Application::new(
            k,
            args,
            ExceptionHandler::from_ptr(exception_handler),
            dynamic_wind.as_ref().unwrap().clone(),
            None,
        );

        Box::into_raw(Box::new(app))
    }
}<|MERGE_RESOLUTION|>--- conflicted
+++ resolved
@@ -3,16 +3,10 @@
 
 use crate::{
     env::Local,
-<<<<<<< HEAD
-    exception::{Condition, Exception, ExceptionHandler, Frame, raise},
+    exceptions::{Condition, Exception, ExceptionHandler, ExceptionHandlerInner, Frame, raise},
     gc::{Gc, GcInner, Trace, yield_until_gc_cleared},
-    lists::{list_to_vec, slice_to_list},
-=======
-    exceptions::{Condition, Exception, ExceptionHandler, ExceptionHandlerInner, Frame, raise},
-    gc::{Gc, GcInner, Trace},
     lists::{self, list_to_vec, slice_to_list},
     records::{Record, RecordTypeDescriptor, SchemeCompatible, rtd},
->>>>>>> dee12612
     registry::BridgeFnDebugInfo,
     runtime::{Runtime, RuntimeInner},
     symbols::Symbol,
