//! LLVM SSA Codegen from CPS.

use indexmap::IndexMap;
use inkwell::{
    builder::{Builder, BuilderError},
    context::Context,
    execution_engine::ExecutionEngine,
    module::Module,
    values::{BasicValueEnum, FunctionValue, PointerValue},
    AddressSpace,
};
use std::{collections::HashMap, rc::Rc};

use crate::{
    gc::Gc,
    proc::{Closure, ContinuationPtr, FuncPtr},
    runtime::{Runtime, IGNORE_CALL_SITE, IGNORE_FUNCTION},
    value::Value as SchemeValue,
};

use super::*;

struct Rebinds<'ctx> {
    rebinds: HashMap<Var, PointerValue<'ctx>>,
}

impl<'ctx> Rebinds<'ctx> {
    fn rebind(&mut self, old_var: Var, new_var: PointerValue<'ctx>) {
        self.rebinds.insert(old_var, new_var);
    }

    fn fetch_bind(&self, var: &Var) -> &PointerValue<'ctx> {
        self.rebinds
            .get(var)
            .unwrap_or_else(|| panic!("could not find {var:?}"))
    }

    fn new() -> Self {
        Self {
            rebinds: HashMap::default(),
        }
    }
}

struct Allocs<'ctx> {
    prev_alloc: Option<Rc<Allocs<'ctx>>>,
    value: PointerValue<'ctx>,
}

impl<'ctx> Allocs<'ctx> {
    fn new(
        prev_alloc: Option<Rc<Allocs<'ctx>>>,
        value: PointerValue<'ctx>,
    ) -> Option<Rc<Allocs<'ctx>>> {
        Some(Rc::new(Allocs { prev_alloc, value }))
    }

    fn to_values(&self) -> Vec<PointerValue<'ctx>> {
        let mut allocs = vec![self.value];

        if let Some(ref prev_alloc) = self.prev_alloc {
            allocs.extend(prev_alloc.to_values());
        }

        allocs
    }
}

impl Cps {
    pub fn into_closure<'ctx, 'b>(
        self,
        runtime: Gc<Runtime>,
        env: IndexMap<Local, Gc<SchemeValue>>,
        ctx: &'ctx Context,
        module: &'b Module<'ctx>,
        ee: &ExecutionEngine<'ctx>,
        builder: &'b Builder<'ctx>,
    ) -> Result<Closure, BuilderError>
    where
        'ctx: 'b,
    {
        if std::env::var("SCHEME_RS_DEBUG").is_ok() {
            eprintln!("compiling: {self:#?}");
        }

        let ptr_type = ctx.ptr_type(AddressSpace::default());
        let fn_type = ptr_type.fn_type(
            &[
                ptr_type.into(), // Runtime
                ptr_type.into(), // Env
                ptr_type.into(), // Globals
                ptr_type.into(), // Args
                ptr_type.into(), // Exception handler
                ptr_type.into(), // Dyanmic wind
            ],
            false,
        );
        let fn_value = Local::gensym();
        let fn_name = fn_value.to_func_name();
        let function = module.add_function(&fn_name, fn_type, None);

        let mut cu = CompilationUnit::new(ctx, module, builder, function);
        let entry = ctx.append_basic_block(function, "entry");
        builder.position_at_end(entry);

        // Collect the provided environment:

        let env_param = function
            .get_nth_param(ENV_PARAM)
            .unwrap()
            .into_pointer_value();
        let array_type = ptr_type.array_type(env.len() as u32);
        let env_load = builder
            .build_load(array_type, env_param, "env_load")?
            .into_array_value();

        let mut collected_env = Vec::new();
        for (i, (local, val)) in env.into_iter().enumerate() {
            collected_env.push(val);
            let res = builder
                .build_extract_value(env_load, i as u32, "extract_env")
                .unwrap()
                .into_pointer_value();
            cu.rebinds.rebind(Var::Local(local), res);
        }

        // Collect the provided globals:

        let globals = self.globals().into_iter().collect::<Vec<_>>();

        let globals_param = function
            .get_nth_param(GLOBALS_PARAM)
            .unwrap()
            .into_pointer_value();
        let array_type = ptr_type.array_type(globals.len() as u32);
        let globals_load = builder
            .build_load(array_type, globals_param, "globals_load")?
            .into_array_value();

        for (i, global) in globals.iter().enumerate() {
            let res = builder
                .build_extract_value(globals_load, i as u32, "extract_global")
                .unwrap()
                .into_pointer_value();
            cu.rebinds.rebind(Var::Global(global.clone()), res);
        }

        let mut deferred = Vec::new();
        cu.cps_codegen(self, None, &mut deferred)?;

        while let Some(next) = deferred.pop() {
            next.codegen(ctx, module, builder, &mut deferred)?;
        }

        assert!(function.verify(true));

        if std::env::var("SCHEME_RS_DEBUG").is_ok() {
            function.print_to_stderr();
        }

        let func = unsafe {
            ee.get_function::<ContinuationPtr>(&fn_name)
                .unwrap()
                .into_raw()
        };

        Ok(Closure::new(
            runtime,
            collected_env,
            globals.into_iter().map(Global::value).collect::<Vec<_>>(),
            FuncPtr::Continuation(func),
            0,
            true,
            None,
        ))
    }
}

struct CompilationUnit<'ctx, 'b> {
    ctx: &'ctx Context,
    module: &'b Module<'ctx>,
    builder: &'b Builder<'ctx>,
    function: FunctionValue<'ctx>,
    rebinds: Rebinds<'ctx>,
}

// Everything returns a pointer allocated from a Gc, so everything is a Gc<Value>.
//
// If we do this, then we only need to do two things: dec the ref count of every gc allocated
// in the function at return, and inc the ref count when we create a Gc from a raw pointer
// on the Rust side
//
// List of included runtime functions can be found in runtime.rs

impl<'ctx, 'b> CompilationUnit<'ctx, 'b> {
    fn new(
        ctx: &'ctx Context,
        module: &'b Module<'ctx>,
        builder: &'b Builder<'ctx>,
        function: FunctionValue<'ctx>,
    ) -> Self {
        Self {
            ctx,
            module,
            builder,
            function,
            rebinds: Rebinds::new(),
        }
    }

    fn cps_codegen(
        &mut self,
        cps: Cps,
        allocs: Option<Rc<Allocs<'ctx>>>,
        deferred: &mut Vec<ClosureBundle<'ctx>>,
    ) -> Result<(), BuilderError> {
        match cps {
            Cps::AllocCell(into, cexpr) => {
                self.alloc_cell_codegen(into, *cexpr, allocs, deferred)?;
            }
            Cps::If(cond, success, failure) => {
                self.if_codegen(&cond, *success, *failure, allocs, deferred)?
            }
            Cps::App(operator, args, call_site_id) => {
                self.app_codegen(&operator, &args, call_site_id, allocs)?
            }
            Cps::Forward(operator, arg) => self.forward_codegen(&operator, &arg, allocs)?,
            Cps::PrimOp(PrimOp::Set, args, _, cexpr) => {
                self.store_codegen(&args[1], &args[0])?;
                self.cps_codegen(*cexpr, allocs, deferred)?;
            }
            Cps::PrimOp(PrimOp::CloneClosure, proc, val, cexpr) => {
                let [proc] = proc.as_slice() else {
                    unreachable!()
                };
                self.clone_closure_codegen(proc, val, *cexpr, allocs, deferred)?;
            }
            Cps::PrimOp(PrimOp::GetCallTransformerFn, _, res, cexpr) => {
                self.get_call_transformer_codegen(res)?;
                self.cps_codegen(*cexpr, allocs, deferred)?;
            }
            Cps::PrimOp(primop, vals, result, cexpr) => {
                self.simple_primop_codegen(primop, &vals, result, *cexpr, allocs, deferred)?
            }
            Cps::Closure {
                args,
                body,
                val,
                cexp,
                debug_info_id,
            } => {
                let bundle = ClosureBundle::new(
                    self.ctx,
                    self.module,
                    val,
                    args.clone(),
                    body.as_ref().clone(),
                );
                self.make_closure_codegen(&bundle, *cexp, debug_info_id, allocs, deferred)?;
                deferred.push(bundle);
            }
<<<<<<< HEAD
            Cps::Halt(value) => self.halt_codegen(&value)?,
            _ => unimplemented!(),
=======
            Cps::Halt(value) => self.halt_codegen(&value, allocs)?,
>>>>>>> a8b49936
        }
        Ok(())
    }

    fn value_codegen(&self, value: &Value) -> Result<BasicValueEnum<'ctx>, BuilderError> {
        match value {
            Value::Var(var) => Ok((*self.rebinds.fetch_bind(var)).into()),
            Value::Literal(Literal::Number(num)) => {
                // FIXME: Number has to be a u64
                let num: u64 = u64::try_from(usize::try_from(num).unwrap()).unwrap();
                let i64_to_number = self.module.get_function("i64_to_number").unwrap();
                let constant = self.ctx.i64_type().const_int(num, false);
                Ok(self
                    .builder
                    .build_call(i64_to_number, &[constant.into()], "i64_to_number")?
                    .try_as_basic_value()
                    .left()
                    .unwrap())
            }
            _ => todo!(),
        }
    }

    fn clone_closure_codegen(
        &mut self,
        proc: &Value,
        new_var: Local,
        cexpr: Cps,
        allocs: Option<Rc<Allocs<'ctx>>>,
        deferred: &mut Vec<ClosureBundle<'ctx>>,
    ) -> Result<(), BuilderError> {
        let proc = self.value_codegen(proc)?.into_pointer_value();
        let clone_env = self.module.get_function("clone_closure").unwrap();
        let cloned = self
            .builder
            .build_call(clone_env, &[proc.into()], "clone_closure")?
            .try_as_basic_value()
            .left()
            .unwrap()
            .into_pointer_value();
        self.rebinds.rebind(Var::Local(new_var), cloned);
        let new_alloc = Allocs::new(allocs, cloned);
        self.cps_codegen(cexpr, new_alloc, deferred)?;
        Ok(())
    }

    fn simple_primop_codegen(
        &mut self,
        primop: PrimOp,
        vals: &[Value],
        result: Local,
        cexpr: Cps,
        allocs: Option<Rc<Allocs<'ctx>>>,
        deferred: &mut Vec<ClosureBundle<'ctx>>,
    ) -> Result<(), BuilderError> {
        // Put the values into an array:
        let ptr_type = self.ctx.ptr_type(AddressSpace::default());
        let i32_type = self.ctx.i32_type();
        let num_vals = vals.len();
        let array_type = ptr_type.array_type(num_vals as u32);
        let vals_alloca = self.builder.build_alloca(array_type, "vals")?;
        for (i, val) in vals.iter().enumerate() {
            let ep = unsafe {
                self.builder.build_gep(
                    ptr_type,
                    vals_alloca,
                    &[i32_type.const_int(i as u64, false)],
                    "vals_elem",
                )?
            };
            let val = self.value_codegen(val)?;
            self.builder.build_store(ep, val)?;
        }

        // Call the respective runtime function:
        let runtime_fn_name = match primop {
            PrimOp::Add => "add",
            PrimOp::Sub => "sub",
            PrimOp::Mul => "mul",
            PrimOp::Div => "div",
            PrimOp::Equal => "equal",
            PrimOp::Greater => "greater",
            PrimOp::GreaterEqual => "greater_equal",
            PrimOp::Lesser => "lesser",
            PrimOp::LesserEqual => "lesser_equal",
            _ => unreachable!(),
        };

        let error_val = self.builder.build_alloca(ptr_type, "error")?;

        let runtime_fn = self.module.get_function(runtime_fn_name).unwrap();
        let result_val = self
            .builder
            .build_call(
                runtime_fn,
                &[
                    vals_alloca.into(),
                    i32_type.const_int(num_vals as u64, false).into(),
                    error_val.into(),
                ],
                runtime_fn_name,
            )?
            .try_as_basic_value()
            .left()
            .unwrap()
            .into_pointer_value();

        let is_null_bb = self.ctx.append_basic_block(self.function, "is_null");
        let success_bb = self.ctx.append_basic_block(self.function, "success");

        let is_null = self.builder.build_is_null(result_val, "is_null")?;
        self.builder
            .build_conditional_branch(is_null, is_null_bb, success_bb)?;

        self.builder.position_at_end(is_null_bb);
        self.drop_values_codegen(allocs.clone())?;
        let error_val = self
            .builder
            .build_load(ptr_type, error_val, "error_val_load")?;
        self.builder.build_return(Some(&error_val))?;

        self.builder.position_at_end(success_bb);

        self.rebinds.rebind(Var::Local(result), result_val);
        let new_alloc = Allocs::new(allocs, result_val);

        self.cps_codegen(cexpr, new_alloc, deferred)?;

        Ok(())
    }

    fn alloc_cell_codegen(
        &mut self,
        var: Local,
        cexpr: Cps,
        allocs: Option<Rc<Allocs<'ctx>>>,
        deferred: &mut Vec<ClosureBundle<'ctx>>,
    ) -> Result<(), BuilderError> {
        // Get a newly allocated undefined value
        let gc_alloc_undef_val = self.module.get_function("alloc_undef_val").unwrap();
        let undef_val = self
            .builder
            .build_call(gc_alloc_undef_val, &[], "undefined")?
            .try_as_basic_value()
            .left()
            .unwrap()
            .into_pointer_value();

        // Rebind the variable to it
        self.rebinds.rebind(Var::Local(var), undef_val);

        let new_alloc = Allocs::new(allocs, undef_val);

        // Compile the continuation with the newly allocated value
        self.cps_codegen(cexpr, new_alloc, deferred)?;

        Ok(())
    }

    fn drop_values_codegen(&self, drops: Option<Rc<Allocs<'ctx>>>) -> Result<(), BuilderError> {
        let drops = drops.as_ref().map_or_else(Vec::new, |x| x.to_values());
        let num_drops = drops.len();

        if num_drops == 0 {
            return Ok(());
        }

        // Put the drops in an array
        let ptr_type = self.ctx.ptr_type(AddressSpace::default());
        let i32_type = self.ctx.i32_type();
        let array_type = ptr_type.array_type(drops.len() as u32);
        let drops_alloca = self.builder.build_alloca(array_type, "drops")?;
        for (i, drp) in drops.into_iter().enumerate() {
            let ep = unsafe {
                self.builder.build_gep(
                    ptr_type,
                    drops_alloca,
                    &[i32_type.const_int(i as u64, false)],
                    "alloca_elem",
                )?
            };
            self.builder.build_store(ep, drp)?;
        }

        // Call drop_values
        let drop_values = self.module.get_function("drop_values").unwrap();
        self.builder.build_call(
            drop_values,
            &[
                drops_alloca.into(),
                i32_type.const_int(num_drops as u64, false).into(),
            ],
            "drop_values",
        )?;

        Ok(())
    }

    fn app_codegen(
        &self,
        operator: &Value,
        args: &[Value],
        call_site_id: Option<CallSiteId>,
        allocs: Option<Rc<Allocs<'ctx>>>,
    ) -> Result<(), BuilderError> {
        let operator = self.value_codegen(operator)?;

        // Allocate space for the args to be passed to make_application
        let ptr_type = self.ctx.ptr_type(AddressSpace::default());
        let i32_type = self.ctx.i32_type();
        let array_type = ptr_type.array_type(args.len() as u32);
        let args_alloca = self.builder.build_alloca(array_type, "args")?;
        for (i, arg) in args.iter().enumerate() {
            let ep = unsafe {
                self.builder.build_gep(
                    ptr_type,
                    args_alloca,
                    &[i32_type.const_int(i as u64, false)],
                    "alloca_elem",
                )?
            };
            let val = self.value_codegen(arg)?;
            self.builder.build_store(ep, val)?;
        }

        let make_app = self.module.get_function("apply").unwrap();
        let app = self
            .builder
            .build_call(
                make_app,
                &[
                    self.function
                        .get_nth_param(RUNTIME_PARAM)
                        .unwrap()
                        .into_pointer_value()
                        .into(),
                    operator.into(),
                    args_alloca.into(),
                    i32_type.const_int(args.len() as u64, false).into(),
                    self.function
                        .get_nth_param(EXCEPTION_HANDLER_PARAM)
                        .unwrap()
                        .into_pointer_value()
                        .into(),
<<<<<<< HEAD
                    self.function
                        .get_nth_param(DYNAMIC_WIND_PARAM)
                        .unwrap()
                        .into_pointer_value()
=======
                    i32_type
                        .const_int(call_site_id.unwrap_or(IGNORE_CALL_SITE) as u64, false)
>>>>>>> a8b49936
                        .into(),
                ],
                "apply",
            )?
            .try_as_basic_value()
            .left()
            .unwrap();

        // Now that we have created an application, we can reduce the ref counts of
        // all of the Gcs we have allocated in this function:
        self.drop_values_codegen(allocs)?;

        let _ = self.builder.build_return(Some(&app))?;

        Ok(())
    }

    fn forward_codegen(
        &self,
        operator: &Value,
        arg: &Value,
        allocs: Option<Rc<Allocs<'ctx>>>,
    ) -> Result<(), BuilderError> {
        let operator = self.value_codegen(operator)?;
        let arg = self.value_codegen(arg)?;

        let make_forward = self.module.get_function("forward").unwrap();
        let app = self
            .builder
            .build_call(
                make_forward,
                &[
                    operator.into(),
                    arg.into(),
                    self.function
                        .get_nth_param(EXCEPTION_HANDLER_PARAM)
                        .unwrap()
                        .into_pointer_value()
                        .into(),
                    self.function
                        .get_nth_param(DYNAMIC_WIND_PARAM)
                        .unwrap()
                        .into_pointer_value()
                        .into(),
                ],
                "forward",
            )?
            .try_as_basic_value()
            .left()
            .unwrap();

        // Now that we have created an application, we can reduce the ref counts of
        // all of the Gcs we have allocated in this function:
        self.drop_values_codegen(allocs)?;

        let _ = self.builder.build_return(Some(&app))?;

        Ok(())
    }

<<<<<<< HEAD
    fn halt_codegen(&self, args: &Value) -> Result<(), BuilderError> {
        let val = self.value_codegen(args)?;
        // Call halt
=======
    fn halt_codegen(
        &self,
        args: &Value,
        allocs: Option<Rc<Allocs<'ctx>>>,
    ) -> Result<(), BuilderError> {
        let val = self.value_codegen(args)?;
>>>>>>> a8b49936
        let make_app = self.module.get_function("halt").unwrap();
        let app = self
            .builder
            .build_call(make_app, &[val.into()], "halt")?
            .try_as_basic_value()
            .left()
            .unwrap();

        self.drop_values_codegen(allocs)?;

        let _ = self.builder.build_return(Some(&app))?;

        Ok(())
    }

    fn if_codegen(
        &mut self,
        cond: &Value,
        success: Cps,
        failure: Cps,
        allocs: Option<Rc<Allocs<'ctx>>>,
        deferred: &mut Vec<ClosureBundle<'ctx>>,
    ) -> Result<(), BuilderError> {
        let cond = self.value_codegen(cond)?;
        let truthy = self.module.get_function("truthy").unwrap();
        let cond = self
            .builder
            .build_call(truthy, &[cond.into()], "truthy")?
            .try_as_basic_value()
            .left()
            .unwrap();

        // Because our compiler is not particularly sophisticated right now, we can guarantee
        // that both branches terminate. Thus, no continuation basic block.
        let success_bb = self.ctx.append_basic_block(self.function, "success");
        let failure_bb = self.ctx.append_basic_block(self.function, "failure");

        self.builder
            .build_conditional_branch(cond.into_int_value(), success_bb, failure_bb)?;

        self.builder.position_at_end(success_bb);
        self.cps_codegen(success, allocs.clone(), deferred)?;

        self.builder.position_at_end(failure_bb);
        self.cps_codegen(failure, allocs, deferred)?;

        Ok(())
    }

    fn store_codegen(&self, from: &Value, to: &Value) -> Result<(), BuilderError> {
        let from = self.value_codegen(from)?.into();
        let to = self.value_codegen(to)?.into();
        let store = self.module.get_function("store").unwrap();
        let _ = self.builder.build_call(store, &[from, to], "")?;
        Ok(())
    }

    fn get_call_transformer_codegen(&mut self, result: Local) -> Result<(), BuilderError> {
        let get_call_transformer_fn = self.module.get_function("get_call_transformer_fn").unwrap();
        let expanded = self
            .builder
            .build_call(
                get_call_transformer_fn,
                &[self
                    .function
                    .get_nth_param(RUNTIME_PARAM)
                    .unwrap()
                    .into_pointer_value()
                    .into()],
                "call_transformer",
            )?
            .try_as_basic_value()
            .left()
            .unwrap()
            .into_pointer_value();
        self.rebinds.rebind(Var::Local(result), expanded);
        Ok(())
    }

    fn make_closure_codegen(
        &mut self,
        bundle: &ClosureBundle<'ctx>,
        cexp: Cps,
        debug_info_id: Option<FunctionDebugInfoId>,
        allocs: Option<Rc<Allocs<'ctx>>>,
        deferred: &mut Vec<ClosureBundle<'ctx>>,
    ) -> Result<(), BuilderError> {
        let i32_type = self.ctx.i32_type();
        let bool_type = self.ctx.bool_type();
        let ptr_type = self.ctx.ptr_type(AddressSpace::default());

        // Construct the envs array:
        let num_envs = i32_type.const_int(bundle.env.len() as u64, false);
        let env_type = ptr_type.array_type(bundle.env.len() as u32);
        let env_alloca = self.builder.build_alloca(env_type, "env_alloca")?;

        for (i, var) in bundle.env.iter().enumerate() {
            let ep = unsafe {
                self.builder.build_gep(
                    ptr_type,
                    env_alloca,
                    &[i32_type.const_int(i as u64, false)],
                    "alloca_elem",
                )?
            };
            let val: BasicValueEnum = (*self.rebinds.fetch_bind(&Var::Local(*var))).into();
            self.builder.build_store(ep, val)?;
        }

        // Construct the globals array:
        let num_globals = i32_type.const_int(bundle.globals.len() as u64, false);
        let globals_type = ptr_type.array_type(bundle.globals.len() as u32);
        let globals_alloca = self.builder.build_alloca(globals_type, "globals_alloca")?;

        for (i, var) in bundle.globals.iter().enumerate() {
            let ep = unsafe {
                self.builder.build_gep(
                    ptr_type,
                    globals_alloca,
                    &[i32_type.const_int(i as u64, false)],
                    "alloca_elem",
                )?
            };
            let val: BasicValueEnum = (*self.rebinds.fetch_bind(&Var::Global(var.clone()))).into();
            self.builder.build_store(ep, val)?;
        }

        let mut args = vec![
            self.function
                .get_nth_param(RUNTIME_PARAM)
                .unwrap()
                .into_pointer_value()
                .into(),
            bundle.function.as_global_value().as_pointer_value().into(),
            env_alloca.into(),
            num_envs.into(),
            globals_alloca.into(),
            num_globals.into(),
            i32_type
                .const_int(bundle.args.num_required() as u64, false)
                .into(),
            bool_type
                .const_int(bundle.args.variadic as u64, false)
                .into(),
        ];

        let make_closure = if bundle.args.continuation.is_some() {
            args.push(
                i32_type
                    .const_int(debug_info_id.unwrap_or(IGNORE_FUNCTION) as u64, false)
                    .into(),
            );
            self.module.get_function("make_closure").unwrap()
        } else {
            self.module.get_function("make_continuation").unwrap()
        };

        let closure = self
            .builder
            .build_call(make_closure, &args, "make_closure")?
            .try_as_basic_value()
            .left()
            .unwrap()
            .into_pointer_value();

        self.rebinds.rebind(Var::Local(bundle.val), closure);

        let new_alloc = Allocs::new(allocs, closure);

        self.cps_codegen(cexp, new_alloc, deferred)?;

        Ok(())
    }
}

#[derive(Debug)]
pub struct ClosureBundle<'ctx> {
    val: Local,
    env: Vec<Local>,
    globals: Vec<Global>,
    args: ClosureArgs,
    body: Cps,
    function: FunctionValue<'ctx>,
}

const RUNTIME_PARAM: u32 = 0;
const ENV_PARAM: u32 = 1;
const GLOBALS_PARAM: u32 = 2;
const ARGS_PARAM: u32 = 3;
const EXCEPTION_HANDLER_PARAM: u32 = 4;
const DYNAMIC_WIND_PARAM: u32 = 5;
const CONTINUATION_PARAM: u32 = 6;

impl<'ctx> ClosureBundle<'ctx> {
    fn new(
        ctx: &'ctx Context,
        module: &Module<'ctx>,
        val: Local,
        args: ClosureArgs,
        body: Cps,
    ) -> Self {
        // TODO: These calls need to be cached and also calculated at the same time.
        let env = body
            .free_variables()
            .difference(&args.to_vec().into_iter().collect::<HashSet<_>>())
            .cloned()
            .collect::<Vec<_>>();
        let globals = body.globals().into_iter().collect::<Vec<_>>();

        let ptr_type = ctx.ptr_type(AddressSpace::default());

        let fn_type = if args.continuation.is_some() {
            ptr_type.fn_type(
                &[
                    ptr_type.into(), // Runtime
                    ptr_type.into(), // Env
                    ptr_type.into(), // Globals
                    ptr_type.into(), // Args
                    ptr_type.into(), // Exception handler
                    ptr_type.into(), // Dynamic wind
                    ptr_type.into(), // Continuation
                ],
                false,
            )
        } else {
            ptr_type.fn_type(
                &[
                    ptr_type.into(), // Runtime
                    ptr_type.into(), // Env
                    ptr_type.into(), // Globals
                    ptr_type.into(), // Args
                    ptr_type.into(), // Exception handler
                    ptr_type.into(), // Dynamic wind
                ],
                false,
            )
        };
        let name = val.to_func_name();
        let function = module.add_function(&name, fn_type, None);
        Self {
            val,
            env,
            globals,
            args,
            body,
            function,
        }
    }

    fn codegen<'b>(
        self,
        ctx: &'ctx Context,
        module: &'b Module<'ctx>,
        builder: &'b Builder<'ctx>,
        deferred: &mut Vec<Self>,
    ) -> Result<(), BuilderError> {
        let ptr_type = ctx.ptr_type(AddressSpace::default());
        let entry = ctx.append_basic_block(self.function, "entry");

        builder.position_at_end(entry);

        let mut cu = CompilationUnit::new(ctx, module, builder, self.function);

        let env_param = self
            .function
            .get_nth_param(ENV_PARAM)
            .unwrap()
            .into_pointer_value();
        let array_type = ptr_type.array_type(self.env.len() as u32);
        let env_load = builder
            .build_load(array_type, env_param, "env_load")?
            .into_array_value();

        for (i, env_var) in self.env.iter().enumerate() {
            let res = builder
                .build_extract_value(env_load, i as u32, "extract_env")
                .unwrap()
                .into_pointer_value();
            cu.rebinds.rebind(Var::Local(*env_var), res);
        }

        let globals_param = self
            .function
            .get_nth_param(GLOBALS_PARAM)
            .unwrap()
            .into_pointer_value();
        let array_type = ptr_type.array_type(self.globals.len() as u32);
        let globals_load = builder
            .build_load(array_type, globals_param, "globals_load")?
            .into_array_value();

        for (i, global) in self.globals.iter().enumerate() {
            let res = builder
                .build_extract_value(globals_load, i as u32, "extract_global")
                .unwrap()
                .into_pointer_value();
            cu.rebinds.rebind(Var::Global(global.clone()), res);
        }

        let args_param = self
            .function
            .get_nth_param(ARGS_PARAM)
            .unwrap()
            .into_pointer_value();
        let array_type = ptr_type.array_type(self.args.args.len() as u32);
        let args_load = builder
            .build_load(array_type, args_param, "args_load")?
            .into_array_value();

        for (i, arg_var) in self.args.args.iter().enumerate() {
            let res = builder
                .build_extract_value(args_load, i as u32, "extract_arg")
                .unwrap()
                .into_pointer_value();
            cu.rebinds.rebind(Var::Local(*arg_var), res);
        }

        if let Some(cont) = self.args.continuation {
            let cont_param = self
                .function
                .get_nth_param(CONTINUATION_PARAM)
                .unwrap()
                .into_pointer_value();
            cu.rebinds.rebind(Var::Local(cont), cont_param);
        }

        cu.cps_codegen(self.body, None, deferred)?;

        if std::env::var("SCHEME_RS_DEBUG").is_ok() {
            self.function.print_to_stderr();
        }

        if !self.function.verify(true) {
            panic!("Invalid function");
        }

        Ok(())
    }
}<|MERGE_RESOLUTION|>--- conflicted
+++ resolved
@@ -259,12 +259,7 @@
                 self.make_closure_codegen(&bundle, *cexp, debug_info_id, allocs, deferred)?;
                 deferred.push(bundle);
             }
-<<<<<<< HEAD
-            Cps::Halt(value) => self.halt_codegen(&value)?,
-            _ => unimplemented!(),
-=======
             Cps::Halt(value) => self.halt_codegen(&value, allocs)?,
->>>>>>> a8b49936
         }
         Ok(())
     }
@@ -509,15 +504,12 @@
                         .unwrap()
                         .into_pointer_value()
                         .into(),
-<<<<<<< HEAD
                     self.function
                         .get_nth_param(DYNAMIC_WIND_PARAM)
                         .unwrap()
-                        .into_pointer_value()
-=======
+                        .into_pointer_value(),
                     i32_type
                         .const_int(call_site_id.unwrap_or(IGNORE_CALL_SITE) as u64, false)
->>>>>>> a8b49936
                         .into(),
                 ],
                 "apply",
@@ -578,18 +570,12 @@
         Ok(())
     }
 
-<<<<<<< HEAD
-    fn halt_codegen(&self, args: &Value) -> Result<(), BuilderError> {
-        let val = self.value_codegen(args)?;
-        // Call halt
-=======
     fn halt_codegen(
         &self,
         args: &Value,
         allocs: Option<Rc<Allocs<'ctx>>>,
     ) -> Result<(), BuilderError> {
         let val = self.value_codegen(args)?;
->>>>>>> a8b49936
         let make_app = self.module.get_function("halt").unwrap();
         let app = self
             .builder
