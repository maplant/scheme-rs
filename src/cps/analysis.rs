//! Basic analysis stuff that we need.
//!
//! ## Free Variables:
//!
//! The free variables of a function are essentially the variables that we need
//! to store in the environment for the closure we create for that function.
//! Functions with no free variables do not escape and thus do not need a
//! closure.
//!
//! To begin, we are converting all functions to closures, regardless of whether
//! or not they escape. In this case, the free variables of a function f is
//! simply F(f) =  V(f) - B(f), where V(f) is the variables in the body of f and
//! B(f) are the variables introduced in a binding in f.
//!
//! The function name itself does not count as a bound variable, and thus is a
//! free variable in the context of the function's body. Also, _globals_ do not
//! count as free variables, because we already have a different way for
//! accessing those.

use super::*;

impl Cps {
    // TODO: Have this function return a Cow<'_, HashSet<Local>>
    pub(super) fn free_variables(&self) -> HashSet<Local> {
        match self {
            Cps::PrimOp(PrimOp::AllocCell, _, ref bind, cexpr) => {
                let mut free = cexpr.free_variables();
                free.remove(bind);
                free
            }
            Cps::PrimOp(_, args, bind, cexpr) => {
                let mut free = cexpr.free_variables();
                free.remove(bind);
                free.union(&values_to_locals(args)).copied().collect()
            }
            Cps::If(cond, success, failure) => {
                let mut free: HashSet<_> = success
                    .free_variables()
                    .union(&failure.free_variables())
                    .copied()
                    .collect();
                free.extend(cond.to_local());
                free
            }
            Cps::App(op, vals, _) => {
                let mut free = values_to_locals(vals);
                free.extend(op.to_local());
                free
            }
            Cps::Forward(op, arg) => vec![op.to_local(), arg.to_local()]
                .into_iter()
                .flatten()
                .collect(),
            Cps::Closure {
                args,
                body,
                val,
                cexp,
                ..
            } => {
                let mut free_body = body.free_variables();
                for arg in args.to_vec() {
                    free_body.remove(&arg);
                }
                let mut free_variables: HashSet<_> =
                    free_body.union(&cexp.free_variables()).copied().collect();
                free_variables.remove(val);
                free_variables
            }
            Cps::Halt(val) => val.to_local().into_iter().collect(),
        }
    }

    // TODO: Have this function return a Cow<'_, HashSet<Local>>
    pub(super) fn globals(&self) -> HashSet<Global> {
        match self {
            Cps::PrimOp(PrimOp::AllocCell, _, _, cexpr) => cexpr.globals(),
            Cps::PrimOp(_, args, _, cexpr) => cexpr
                .globals()
                .union(&values_to_globals(args))
                .cloned()
                .collect(),
            Cps::If(cond, success, failure) => {
                let mut globals: HashSet<_> = success
                    .globals()
                    .union(&failure.globals())
                    .cloned()
                    .collect();
                globals.extend(cond.to_global());
                globals
            }
            Cps::App(op, vals, _) => {
                let mut globals = values_to_globals(vals);
                globals.extend(op.to_global());
                globals
            }
            Cps::Forward(op, arg) => vec![op.to_global(), arg.to_global()]
                .into_iter()
                .flatten()
                .collect(),
            Cps::Closure { body, cexp, .. } => {
                body.globals().union(&cexp.globals()).cloned().collect()
            }
            Cps::Halt(val) => val.to_global().into_iter().collect(),
        }
    }

    // TODO: Have this function return a Cow
    pub(super) fn uses(
        &self,
        uses_cache: &mut HashMap<Local, HashMap<Local, usize>>,
    ) -> HashMap<Local, usize> {
        match self {
            // Cps::AllocCell(_, cexpr) => cexpr.uses(uses_cache).clone(),
            Cps::PrimOp(_, args, _, cexpr) => {
                merge_uses(values_to_uses(args), cexpr.uses(uses_cache))
            }
            Cps::If(cond, success, failure) => {
                let uses = merge_uses(success.uses(uses_cache).clone(), failure.uses(uses_cache));
                add_value_use(uses, cond)
            }
            Cps::App(op, vals, _) => {
                let uses = values_to_uses(vals);
                add_value_use(uses, op)
            }
            Cps::Forward(op, arg) => add_value_use(add_value_use(HashMap::new(), op), arg),
            Cps::Closure {
                body, val, cexp, ..
            } => {
                if !uses_cache.contains_key(val) {
                    let uses = merge_uses(body.uses(uses_cache).clone(), cexp.uses(uses_cache));
                    uses_cache.insert(*val, uses);
                }
                uses_cache.get(val).unwrap().clone()
            }
            Cps::Halt(value) => add_value_use(HashMap::new(), value),
        }
    }

    // TODO: Clean up this function!
    pub(super) fn escaping_args(
        &self,
        local_args: &HashSet<Local>,
        escaping_arg_cache: &mut HashMap<Local, HashSet<Local>>,
    ) -> HashSet<Local> {
        match self {
            Cps::PrimOp(PrimOp::GetCallTransformerFn, args, _, cexp) => {
<<<<<<< HEAD
                // The GetCallTransformerFn requires that all arguments to it are cells.
                // We should fix this at some point.
=======
                // The GetCallTransformerFn requires that all arguments to it are
                // cells. We should fix this at some point.
>>>>>>> 6c1b3215
                cexp.escaping_args(local_args, escaping_arg_cache)
                    .union(&values_to_locals(args))
                    .copied()
                    .collect()
            }
<<<<<<< HEAD
=======
            Cps::PrimOp(PrimOp::Set, args, _, cexp) => {
                let [to, from] = args.as_slice() else {
                    unreachable!()
                };
                // From should always escape so that it can be set. This is
                // really stretching the definition of "escaping", but it's easy
                // to put in here for now.
                let mut escaping_args = cexp.escaping_args(local_args, escaping_arg_cache);
                match from.to_local() {
                    Some(local) if !local_args.contains(&local) => {
                        escaping_args.insert(local);
                    }
                    _ => (),
                }
                escaping_args.extend(to.to_local());
                escaping_args
            }
>>>>>>> 6c1b3215
            Cps::PrimOp(_, args, _, cexp) => values_to_locals(args)
                .difference(local_args)
                .copied()
                .collect::<HashSet<_>>()
                .union(&cexp.escaping_args(local_args, escaping_arg_cache))
                .copied()
                .collect::<HashSet<_>>(),
            Cps::If(cond, success, failure) => {
                let mut escaping_args: HashSet<_> = success
                    .escaping_args(local_args, escaping_arg_cache)
                    .union(&failure.escaping_args(local_args, escaping_arg_cache))
                    .copied()
                    .collect();
<<<<<<< HEAD
                match cond {
                    Value::Var(Var::Local(local)) if !local_args.contains(local) => {
                        escaping_args.insert(*local);
=======
                match cond.to_local() {
                    Some(local) if !local_args.contains(&local) => {
                        escaping_args.insert(local);
>>>>>>> 6c1b3215
                    }
                    _ => (),
                }
                escaping_args
            }
            Cps::App(op, vals, _) => {
                let mut escaping_args: HashSet<_> = values_to_locals(vals)
                    .difference(local_args)
                    .copied()
                    .collect();
<<<<<<< HEAD
                match op {
                    Value::Var(Var::Local(local)) if !local_args.contains(local) => {
                        escaping_args.insert(*local);
=======
                match op.to_local() {
                    Some(local) if !local_args.contains(&local) => {
                        escaping_args.insert(local);
>>>>>>> 6c1b3215
                    }
                    _ => (),
                }
                escaping_args
            }
            Cps::Forward(op, val) => {
                let mut escaping_args = HashSet::new();
<<<<<<< HEAD
                match val {
                    Value::Var(Var::Local(local)) if !local_args.contains(local) => {
                        escaping_args.insert(*local);
                    }
                    _ => (),
                }
                match op {
                    Value::Var(Var::Local(local)) if !local_args.contains(local) => {
                        escaping_args.insert(*local);
=======
                match val.to_local() {
                    Some(local) if !local_args.contains(&local) => {
                        escaping_args.insert(local);
                    }
                    _ => (),
                }
                match op.to_local() {
                    Some(local) if !local_args.contains(&local) => {
                        escaping_args.insert(local);
>>>>>>> 6c1b3215
                    }
                    _ => (),
                }
                escaping_args
            }
            Cps::Halt(val) => {
                let mut escaping_args = HashSet::new();
<<<<<<< HEAD
                match val {
                    Value::Var(Var::Local(local)) if !local_args.contains(local) => {
                        escaping_args.insert(*local);
=======
                match val.to_local() {
                    Some(local) if !local_args.contains(&local) => {
                        escaping_args.insert(local);
>>>>>>> 6c1b3215
                    }
                    _ => (),
                }
                escaping_args
            }
            Cps::Closure {
                args,
                body,
                val,
                cexp,
                ..
            } => {
                if !escaping_arg_cache.contains_key(val) {
                    let new_local_args: HashSet<_> = args.to_vec().into_iter().collect();
                    let escaping_args = body
                        .escaping_args(&new_local_args, escaping_arg_cache)
                        .union(&cexp.escaping_args(local_args, escaping_arg_cache))
                        .copied()
                        .collect();

                    escaping_arg_cache.insert(*val, escaping_args);
                }
                escaping_arg_cache.get(val).unwrap().clone()
            }
        }
    }
}

fn values_to_locals(vals: &[Value]) -> HashSet<Local> {
    vals.iter().flat_map(|val| val.to_local()).collect()
}

fn values_to_uses(vals: &[Value]) -> HashMap<Local, usize> {
    let mut uses = HashMap::new();
    for local in vals.iter().flat_map(|val| val.to_local()) {
        *uses.entry(local).or_default() += 1;
    }
    uses
}

fn values_to_globals(vals: &[Value]) -> HashSet<Global> {
    vals.iter().flat_map(|val| val.to_global()).collect()
}

fn merge_uses(mut l: HashMap<Local, usize>, r: HashMap<Local, usize>) -> HashMap<Local, usize> {
    for (local, uses) in r.into_iter() {
        *l.entry(local).or_default() += uses;
    }
    l
}
fn add_value_use(mut uses: HashMap<Local, usize>, value: &Value) -> HashMap<Local, usize> {
    if let Some(local) = value.to_local() {
        *uses.entry(local).or_default() += 1;
    }
    uses
}<|MERGE_RESOLUTION|>--- conflicted
+++ resolved
@@ -145,20 +145,13 @@
     ) -> HashSet<Local> {
         match self {
             Cps::PrimOp(PrimOp::GetCallTransformerFn, args, _, cexp) => {
-<<<<<<< HEAD
-                // The GetCallTransformerFn requires that all arguments to it are cells.
-                // We should fix this at some point.
-=======
                 // The GetCallTransformerFn requires that all arguments to it are
                 // cells. We should fix this at some point.
->>>>>>> 6c1b3215
                 cexp.escaping_args(local_args, escaping_arg_cache)
                     .union(&values_to_locals(args))
                     .copied()
                     .collect()
             }
-<<<<<<< HEAD
-=======
             Cps::PrimOp(PrimOp::Set, args, _, cexp) => {
                 let [to, from] = args.as_slice() else {
                     unreachable!()
@@ -176,7 +169,6 @@
                 escaping_args.extend(to.to_local());
                 escaping_args
             }
->>>>>>> 6c1b3215
             Cps::PrimOp(_, args, _, cexp) => values_to_locals(args)
                 .difference(local_args)
                 .copied()
@@ -190,15 +182,9 @@
                     .union(&failure.escaping_args(local_args, escaping_arg_cache))
                     .copied()
                     .collect();
-<<<<<<< HEAD
-                match cond {
-                    Value::Var(Var::Local(local)) if !local_args.contains(local) => {
-                        escaping_args.insert(*local);
-=======
                 match cond.to_local() {
                     Some(local) if !local_args.contains(&local) => {
                         escaping_args.insert(local);
->>>>>>> 6c1b3215
                     }
                     _ => (),
                 }
@@ -209,15 +195,9 @@
                     .difference(local_args)
                     .copied()
                     .collect();
-<<<<<<< HEAD
-                match op {
-                    Value::Var(Var::Local(local)) if !local_args.contains(local) => {
-                        escaping_args.insert(*local);
-=======
                 match op.to_local() {
                     Some(local) if !local_args.contains(&local) => {
                         escaping_args.insert(local);
->>>>>>> 6c1b3215
                     }
                     _ => (),
                 }
@@ -225,17 +205,6 @@
             }
             Cps::Forward(op, val) => {
                 let mut escaping_args = HashSet::new();
-<<<<<<< HEAD
-                match val {
-                    Value::Var(Var::Local(local)) if !local_args.contains(local) => {
-                        escaping_args.insert(*local);
-                    }
-                    _ => (),
-                }
-                match op {
-                    Value::Var(Var::Local(local)) if !local_args.contains(local) => {
-                        escaping_args.insert(*local);
-=======
                 match val.to_local() {
                     Some(local) if !local_args.contains(&local) => {
                         escaping_args.insert(local);
@@ -245,7 +214,6 @@
                 match op.to_local() {
                     Some(local) if !local_args.contains(&local) => {
                         escaping_args.insert(local);
->>>>>>> 6c1b3215
                     }
                     _ => (),
                 }
@@ -253,15 +221,9 @@
             }
             Cps::Halt(val) => {
                 let mut escaping_args = HashSet::new();
-<<<<<<< HEAD
-                match val {
-                    Value::Var(Var::Local(local)) if !local_args.contains(local) => {
-                        escaping_args.insert(*local);
-=======
                 match val.to_local() {
                     Some(local) if !local_args.contains(&local) => {
                         escaping_args.insert(local);
->>>>>>> 6c1b3215
                     }
                     _ => (),
                 }
