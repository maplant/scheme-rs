//! Rudimentary structure support.

use std::{
    any::Any,
    collections::HashMap,
    fmt,
    mem::ManuallyDrop,
    ptr::NonNull,
    sync::{Arc, LazyLock, Mutex},
};

use by_address::ByAddress;
use futures::future::BoxFuture;

use crate::{
    exceptions::{Condition, ExceptionHandler, ExceptionHandlerInner},
    gc::{Gc, GcInner, Trace},
    num::Number,
    proc::{Application, Closure, DynamicWind, FuncPtr},
    registry::{bridge, cps_bridge},
    runtime::{Runtime, RuntimeInner},
    symbols::Symbol,
    value::{UnpackedValue, Value, ValueType},
    vectors,
};

pub use scheme_rs_macros::rtd;

/// Type declaration for a record.
#[derive(Trace, Clone)]
#[repr(align(16))]
pub struct RecordTypeDescriptor {
    pub name: Symbol,
    pub sealed: bool,
    pub opaque: bool,
    pub uid: Option<Symbol>,
    pub rust_parent_constructor: Option<RustParentConstructor>,
    /// Parent is most recently inserted record type, if one exists.
    pub inherits: indexmap::IndexSet<ByAddress<Arc<RecordTypeDescriptor>>>,
    pub field_index_offset: usize,
    pub fields: Vec<Field>,
}

impl RecordTypeDescriptor {
    pub fn is_base_record_type(&self) -> bool {
        self.inherits.is_empty()
    }

    pub fn is_subtype_of(self: &Arc<Self>, rtd: &Arc<Self>) -> bool {
        Arc::ptr_eq(self, rtd) || self.inherits.contains(&ByAddress(rtd.clone()))
    }
}

impl fmt::Debug for RecordTypeDescriptor {
    fn fmt(&self, f: &mut fmt::Formatter<'_>) -> fmt::Result {
        write!(
            f,
            "#<rtd name: {} sealed: {} opaque: {} rust: {} ",
            self.name,
            self.sealed,
            self.opaque,
            self.rust_parent_constructor.is_some()
        )?;
        if !self.inherits.is_empty() {
            let parent = self.inherits.last().unwrap();
            write!(f, "parent: {} ", parent.name)?;
        }
        write!(f, "fields: (")?;
        for (i, field) in self.fields.iter().enumerate() {
            if i > 0 {
                write!(f, " ")?;
            }
            field.fmt(f)?;
        }
        write!(f, ")>")?;
        Ok(())
    }
}

#[derive(Trace, Clone)]
pub enum Field {
    Immutable(Symbol),
    Mutable(Symbol),
}

impl Field {
    fn parse(field: &Value) -> Result<Self, Condition> {
        let (mutability, field_name) = field.clone().try_into()?;
        let mutability: Symbol = mutability.try_into()?;
        let (field_name, _) = field_name.clone().try_into()?;
        let field_name: Symbol = field_name.try_into()?;
        match &*mutability.to_str() {
            "mutable" => Ok(Field::Mutable(field_name)),
            "immutable" => Ok(Field::Immutable(field_name)),
            _ => Err(Condition::error(
                "mutability specifier must be mutable or immutable".to_string(),
            )),
        }
    }

    fn parse_fields(fields: &Value) -> Result<Vec<Self>, Condition> {
        let fields: Gc<vectors::AlignedVector<Value>> = fields.clone().try_into()?;
        fields.read().iter().map(Self::parse).collect()
    }

    fn name(&self) -> Symbol {
        match self {
            Self::Immutable(sym) | Self::Mutable(sym) => *sym,
        }
    }
}

impl fmt::Debug for Field {
    fn fmt(&self, f: &mut fmt::Formatter<'_>) -> fmt::Result {
        match self {
            Self::Immutable(sym) => write!(f, "(immutable {sym})"),
            Self::Mutable(sym) => write!(f, "(mutable {sym})"),
        }
    }
}

/// The record type descriptor for the "record type descriptor" type.
pub static RECORD_TYPE_DESCRIPTOR_RTD: LazyLock<Arc<RecordTypeDescriptor>> = LazyLock::new(|| {
    Arc::new(RecordTypeDescriptor {
        name: Symbol::intern("rtd"),
        sealed: true,
        opaque: true,
        uid: None,
        rust_parent_constructor: None,
        inherits: indexmap::IndexSet::new(),
        field_index_offset: 0,
        fields: vec![],
    })
});

type NonGenerativeStore = LazyLock<Arc<Mutex<HashMap<Symbol, Arc<RecordTypeDescriptor>>>>>;

pub static NONGENERATIVE: NonGenerativeStore =
    LazyLock::new(|| Arc::new(Mutex::new(HashMap::new())));

#[bridge(
    name = "make-record-type-descriptor",
    lib = "(rnrs records procedural (6))"
)]
pub async fn make_record_type_descriptor(
    name: &Value,
    parent: &Value,
    uid: &Value,
    sealed: &Value,
    opaque: &Value,
    fields: &Value,
) -> Result<Vec<Value>, Condition> {
    let uid: Option<Symbol> = if uid.is_true() {
        Some(uid.clone().try_into()?)
    } else {
        None
    };

    // If the record is non-generative, check to see if it has already been
    // instanciated.
    if let Some(ref uid) = uid
        && let Some(rtd) = NONGENERATIVE.lock().unwrap().get(uid)
    {
        return Ok(vec![Value::from(rtd.clone())]);
    }

    let name: Symbol = name.clone().try_into()?;
    let parent: Option<Arc<RecordTypeDescriptor>> = parent
        .is_true()
        .then(|| parent.clone().try_into())
        .transpose()?;
    let inherits = if let Some(parent) = parent {
        let mut inherits = parent.inherits.clone();
        inherits.insert(ByAddress(parent));
        inherits
    } else {
        indexmap::IndexSet::new()
    };
    let field_index_offset = inherits.last().map_or(0, |last_parent| {
        last_parent.field_index_offset + last_parent.fields.len()
    });
    let sealed = sealed.is_true();
    let opaque = opaque.is_true();
    let fields = Field::parse_fields(fields)?;
    let rtd = Arc::new(RecordTypeDescriptor {
        name,
        sealed,
        opaque,
        uid,
        rust_parent_constructor: None,
        inherits,
        field_index_offset,
        fields,
    });

    if let Some(uid) = uid {
        NONGENERATIVE.lock().unwrap().insert(uid, rtd.clone());
    }

    Ok(vec![Value::from(rtd)])
}

#[bridge(
    name = "record-type-descriptor?",
    lib = "(rnrs records procedural (6))"
)]
pub async fn record_type_descriptor_pred(obj: &Value) -> Result<Vec<Value>, Condition> {
    Ok(vec![Value::from(
        obj.type_of() == ValueType::RecordTypeDescriptor,
    )])
}

#[derive(Trace, Clone)]
pub struct RecordConstructorDescriptor {
    parent: Option<Gc<RecordConstructorDescriptor>>,
    rtd: Arc<RecordTypeDescriptor>,
    protocol: Closure,
}

impl SchemeCompatible for RecordConstructorDescriptor {
    fn rtd() -> Arc<RecordTypeDescriptor> {
        rtd!(name: "record-constructor-descriptor")
    }
}

impl fmt::Debug for RecordConstructorDescriptor {
    fn fmt(&self, _f: &mut fmt::Formatter<'_>) -> fmt::Result {
        Ok(())
    }
}

fn make_default_record_constructor_descriptor(
    runtime: Runtime,
    rtd: Arc<RecordTypeDescriptor>,
) -> Gc<RecordConstructorDescriptor> {
    let parent = rtd.inherits.last().map(|parent| {
        make_default_record_constructor_descriptor(runtime.clone(), parent.0.clone())
    });
    let protocol = Closure::new(
        runtime,
        vec![Gc::new(Value::from(rtd.clone()))],
        Vec::new(),
        FuncPtr::Bridge(default_protocol),
        1,
        false,
        None,
    );
    Gc::new(RecordConstructorDescriptor {
        parent,
        rtd,
        protocol,
    })
}

#[cps_bridge(
    name = "make-record-constructor-descriptor",
    lib = "(rnrs records procedural (6))",
    args = "rtd parent-constructor-descriptor protocol"
)]
pub async fn make_record_constructor_descriptor(
    runtime: &Runtime,
    _env: &[Gc<Value>],
    args: &[Value],
    _rest_args: &[Value],
    cont: &Value,
    exception_handler: &ExceptionHandler,
    dynamic_wind: &DynamicWind,
) -> Result<Application, Condition> {
    let cont: Closure = cont.clone().try_into()?;
    let [rtd, parent_rcd, protocol] = args else {
        unreachable!();
    };

    let rtd: Arc<RecordTypeDescriptor> = rtd.clone().try_into()?;
    let parent_rcd = if parent_rcd.is_true() {
        let Some(parent_rtd) = rtd.inherits.last() else {
            return Err(Condition::error("RTD is a base type".to_string()));
        };
        let parent_rcd = parent_rcd.try_into_rust_type::<RecordConstructorDescriptor>()?;
        if !Arc::ptr_eq(&parent_rcd.read().rtd, parent_rtd) {
            return Err(Condition::error(
                "Parent RTD does not match parent RCD".to_string(),
            ));
        }
        Some(parent_rcd)
    } else if !rtd.is_base_record_type() {
        Some(make_default_record_constructor_descriptor(
            runtime.clone(),
            rtd.inherits.last().unwrap().clone().0,
        ))
    } else {
        None
    };

    let protocol = if protocol.is_true() {
        protocol.clone().try_into()?
    } else {
        Closure::new(
            runtime.clone(),
            vec![Gc::new(Value::from(rtd.clone()))],
            Vec::new(),
            FuncPtr::Bridge(default_protocol),
            1,
            false,
            None,
        )
    };

    let rcd = RecordConstructorDescriptor {
        parent: parent_rcd,
        rtd,
        protocol,
    };

    Ok(Application::new(
        cont,
        vec![Value::from(Record::from_rust_type(rcd))],
        exception_handler.clone(),
        dynamic_wind.clone(),
        None,
    ))
}

#[cps_bridge(
    name = "record-constructor",
    lib = "(rnrs records procedural (6))",
    args = "rcd"
)]
pub async fn record_constructor(
    runtime: &Runtime,
    _env: &[Gc<Value>],
    args: &[Value],
    _rest_args: &[Value],
    cont: &Value,
    exception_handler: &ExceptionHandler,
    dynamic_wind: &DynamicWind,
) -> Result<Application, Condition> {
    let cont: Closure = cont.clone().try_into()?;
    let [rcd] = args else {
        unreachable!();
    };
    let rcd = rcd.try_into_rust_type::<RecordConstructorDescriptor>()?;

    let (protocols, rtds) = rcd_to_protocols_and_rtds(&rcd);

    // See if there is a rust contrustor available
    let rust_constructor = rtds
        .iter()
        .find(|rtd| rtd.rust_parent_constructor.is_some())
        .map_or_else(|| Value::from(false), |rtd| Value::from(rtd.clone()));

    let protocols = protocols.into_iter().map(Value::from).collect::<Vec<_>>();
    let rtds = rtds.into_iter().map(Value::from).collect::<Vec<_>>();
    let chain_protocols = Value::from(Closure::new(
        runtime.clone(),
        vec![
            Gc::new(Value::from(protocols)),
            Gc::new(Value::from(cont.clone())),
        ],
        Vec::new(),
        FuncPtr::Continuation(chain_protocols),
        1,
        false,
        None,
    ));

    Ok(chain_constructors(
        runtime,
        &[Gc::new(Value::from(rtds)), Gc::new(rust_constructor)],
        &[],
        &[],
        &chain_protocols,
        exception_handler,
        dynamic_wind,
    )
    .await)
}

fn rcd_to_protocols_and_rtds(
    rcd: &Gc<RecordConstructorDescriptor>,
) -> (Vec<Closure>, Vec<Arc<RecordTypeDescriptor>>) {
    let rcd = rcd.read();
    let (mut protocols, mut rtds) = if let Some(ref parent) = rcd.parent {
        rcd_to_protocols_and_rtds(parent)
    } else {
        (Vec::new(), Vec::new())
    };
    protocols.push(rcd.protocol.clone());
    rtds.push(rcd.rtd.clone());
    (protocols, rtds)
}

pub(crate) unsafe extern "C" fn chain_protocols(
    runtime: *mut GcInner<RuntimeInner>,
    env: *const *mut GcInner<Value>,
    _globals: *const *mut GcInner<Value>,
    args: *const Value,
    exception_handler: *mut GcInner<ExceptionHandlerInner>,
    dynamic_wind: *const DynamicWind,
) -> *mut Application {
    unsafe {
        // env[0] is a vector of protocols
        let protocols: Gc<vectors::AlignedVector<Value>> = Gc::from_raw_inc_rc(env.read())
            .read()
            .clone()
            .try_into()
            .unwrap();
        // env[1] is k, the continuation
        let k = Gc::from_raw_inc_rc(env.add(1).read());

        let mut protocols = protocols.read().clone();
        let remaining_protocols = protocols.split_off(1);
        let curr_protocol: Closure = protocols[0].clone().try_into().unwrap();

        // If there are no more remaining protocols after the current, call the
        // protocol with arg[0] and the continuation.
        if remaining_protocols.is_empty() {
            return Box::into_raw(Box::new(Application::new(
                curr_protocol,
                vec![args.as_ref().unwrap().clone(), k.read().clone()],
                ExceptionHandler::from_ptr(exception_handler),
                dynamic_wind.as_ref().unwrap().clone(),
                None,
            )));
        }

        // Otherwise, turn the remaining chain into the continuation:
        let new_k = Closure::new(
            Runtime::from_raw_inc_rc(runtime),
            vec![Gc::new(Value::from(remaining_protocols)), k],
            Vec::new(),
            FuncPtr::Continuation(chain_protocols),
            1,
            false,
            None,
        );

        Box::into_raw(Box::new(Application::new(
            curr_protocol,
            vec![args.as_ref().unwrap().clone(), Value::from(new_k)],
            ExceptionHandler::from_ptr(exception_handler),
            dynamic_wind.as_ref().unwrap().clone(),
            None,
        )))
    }
}

#[cps_bridge]
async fn chain_constructors(
    runtime: &Runtime,
    env: &[Gc<Value>],
    args: &[Value],
    _rest_args: &[Value],
    cont: &Value,
    exception_handler: &ExceptionHandler,
    dynamic_wind: &DynamicWind,
) -> Result<Application, Condition> {
    let cont: Closure = cont.clone().try_into()?;
    // env[0] is a vector of RTDs
    let rtds: Gc<vectors::AlignedVector<Value>> = env[0].read().clone().try_into()?;
    // env[1] is the possible rust constructor
    let rust_constructor = env[1].clone();
    let mut rtds = rtds.read().clone();
    let remaining_rtds = rtds.split_off(1);
    let curr_rtd: Arc<RecordTypeDescriptor> = rtds[0].clone().try_into()?;
    let rtds_remain = !remaining_rtds.is_empty();
    let num_args = curr_rtd.fields.len();
    let env = if rtds_remain {
        vec![Gc::new(Value::from(remaining_rtds)), rust_constructor]
    } else {
        vec![Gc::new(Value::from(curr_rtd)), rust_constructor]
    }
    .into_iter()
    // Chain the current environment:
    .chain(env[2..].iter().cloned())
    // Chain the arguments passed to this function:
    .chain(args.iter().cloned().map(Gc::new))
    .collect::<Vec<_>>();
    let next_closure = Closure::new(
        runtime.clone(),
        env,
        Vec::new(),
        if rtds_remain {
            FuncPtr::Bridge(chain_constructors)
        } else {
            FuncPtr::Bridge(constructor)
        },
        num_args,
        false,
        None,
    );
    Ok(Application::new(
        cont,
        vec![Value::from(next_closure)],
        exception_handler.clone(),
        dynamic_wind.clone(),
        None,
    ))
}

#[cps_bridge]
async fn constructor(
    _runtime: &Runtime,
    env: &[Gc<Value>],
    args: &[Value],
    _rest_args: &[Value],
    cont: &Value,
    exception_handler: &ExceptionHandler,
    dynamic_wind: &DynamicWind,
) -> Result<Application, Condition> {
    let cont: Closure = cont.clone().try_into()?;
    let rtd: Arc<RecordTypeDescriptor> = env[0].read().clone().try_into()?;
    // The fields of the record are all of the env variables chained with
    // the arguments to this function.
    let mut fields = env[2..]
        .iter()
        .map(|var| var.read().clone())
        .chain(args.iter().cloned())
        .collect::<Vec<_>>();
    // Check for a rust constructor
    let rust_constructor = env[1].read().clone();
    let (rust_parent, fields) = if rust_constructor.is_true() {
        let rust_rtd: Arc<RecordTypeDescriptor> = rust_constructor.try_into()?;
        let num_fields: usize = rust_rtd
            .inherits
            .iter()
            .map(|parent| parent.fields.len())
            .sum();
        let remaining_fields = fields.split_off(num_fields + rust_rtd.fields.len());
        (
            Some((rust_rtd.rust_parent_constructor.unwrap().constructor)(&fields).await?),
            remaining_fields,
        )
    } else {
        (None, fields)
    };
    let record = Value::from(Record(Gc::new(RecordInner {
        rust_parent,
        rtd,
        fields,
    })));
    Ok(Application::new(
        cont,
        vec![record],
        exception_handler.clone(),
        dynamic_wind.clone(),
        None,
    ))
}

#[cps_bridge]
async fn default_protocol(
    runtime: &Runtime,
    env: &[Gc<Value>],
    args: &[Value],
    _rest_args: &[Value],
    cont: &Value,
    exception_handler: &ExceptionHandler,
    dynamic_wind: &DynamicWind,
) -> Result<Application, Condition> {
    let cont: Closure = cont.clone().try_into()?;
    let rtd: Arc<RecordTypeDescriptor> = env[0].read().clone().try_into()?;
    let num_args = rtd.field_index_offset + rtd.fields.len();

    let constructor = Closure::new(
        runtime.clone(),
        vec![Gc::new(args[0].clone()), Gc::new(Value::from(rtd))],
        Vec::new(),
        FuncPtr::Bridge(default_protocol_constructor),
        num_args,
        false,
        None,
    );

    Ok(Application::new(
        cont.clone(),
        vec![Value::from(constructor)],
        exception_handler.clone(),
        dynamic_wind.clone(),
        None,
    ))
}

#[cps_bridge]
async fn default_protocol_constructor(
    runtime: &Runtime,
    env: &[Gc<Value>],
    args: &[Value],
    _rest_args: &[Value],
    cont: &Value,
    exception_handler: &ExceptionHandler,
    dynamic_wind: &DynamicWind,
) -> Result<Application, Condition> {
    let cont: Closure = cont.clone().try_into()?;
    let constructor: Closure = env[0].read().clone().try_into()?;
    let rtd: Arc<RecordTypeDescriptor> = env[1].read().clone().try_into()?;
    let mut args = args.to_vec();

    let cont = if let Some(parent) = rtd.inherits.last() {
        let remaining = args.split_off(parent.field_index_offset + parent.fields.len());
        Value::from(Closure::new(
            runtime.clone(),
            vec![Gc::new(Value::from(remaining)), Gc::new(Value::from(cont))],
            Vec::new(),
            FuncPtr::Continuation(call_constructor_continuation),
            1,
            false,
            None,
        ))
    } else {
        Value::from(cont)
    };

    args.push(cont.clone());
    Ok(Application::new(
        constructor,
        args,
        exception_handler.clone(),
        dynamic_wind.clone(),
        None,
    ))
}

pub(crate) unsafe extern "C" fn call_constructor_continuation(
    _runtime: *mut GcInner<RuntimeInner>,
    env: *const *mut GcInner<Value>,
    _globals: *const *mut GcInner<Value>,
    args: *const Value,
    exception_handler: *mut GcInner<ExceptionHandlerInner>,
    dynamic_wind: *const DynamicWind,
) -> *mut Application {
    unsafe {
        let constructor: Closure = args.as_ref().unwrap().clone().try_into().unwrap();
        let args: Gc<vectors::AlignedVector<Value>> = Gc::from_raw_inc_rc(env.read())
            .read()
            .clone()
            .try_into()
            .unwrap();
        let mut args = args.read().clone();
        let cont = Gc::from_raw_inc_rc(env.add(1).read()).read().clone();
        args.push(cont);

        // Call the constructor
        Box::into_raw(Box::new(Application::new(
            constructor,
            args,
            ExceptionHandler::from_ptr(exception_handler),
            dynamic_wind.as_ref().unwrap().clone(),
            None,
        )))
    }
}

/// A Scheme record type. Effectively a tuple of a fixed size array and some type
/// information.
#[derive(Trace, Clone)]
pub struct Record(pub(crate) Gc<RecordInner>);

impl Record {
    /// Convert any Rust type that implements [SchemeCompatible] into an opaque
    /// record.
    pub fn from_rust_type<T: SchemeCompatible>(t: T) -> Self {
        let opaque_parent = Some(into_scheme_compatible(Gc::new(t)));
        let rtd = T::rtd();
        Self(Gc::new(RecordInner {
            rust_parent: opaque_parent,
            rtd,
            fields: Vec::new(),
        }))
    }

    /// Attempt to convert the record into a Rust type that implements
    /// [SchemeCompatible].
    pub fn try_into_rust_type<T: SchemeCompatible>(&self) -> Option<Gc<T>> {
        let this = self.0.read();
        let opaque_parent = this.rust_parent.as_ref()?;

        // Attempt to extract any embedded records
        let rtd = T::rtd();
        let mut t = opaque_parent.clone();
        while let Some(embedded) = { t.read().extract_embedded_record(&rtd) } {
            t = embedded;
        }

        let t = ManuallyDrop::new(t);

        // Second, convert the opaque_parent type into a Gc<dyn Any>
        let any: NonNull<GcInner<dyn Any>> = t.ptr;
        let gc_any = Gc {
            ptr: any,
            marker: std::marker::PhantomData,
        };

        // Then, convert that back into the desired type
        Gc::downcast::<T>(gc_any).ok()
    }
}

impl fmt::Debug for Record {
    fn fmt(&self, f: &mut fmt::Formatter<'_>) -> fmt::Result {
        self.0.read().fmt(f)
    }
}

#[derive(Trace, Clone)]
#[repr(align(16))]
pub(crate) struct RecordInner {
    pub(crate) rust_parent: Option<Gc<dyn SchemeCompatible>>,
    pub(crate) rtd: Arc<RecordTypeDescriptor>,
    pub(crate) fields: Vec<Value>,
}

impl fmt::Debug for RecordInner {
    fn fmt(&self, f: &mut fmt::Formatter<'_>) -> fmt::Result {
        write!(f, "#<{}", self.rtd.name)?;
        if let Some(parent) = &self.rust_parent {
            write!(f, "{parent:?}")?;
        }
        let mut field_names = self
            .rtd
            .inherits
            .iter()
            .cloned()
            .chain(Some(ByAddress(self.rtd.clone())))
            .flat_map(|rtd| rtd.fields.clone());
        for field in &self.fields {
            let name = field_names.next().unwrap().name();
            write!(f, " {name}: {field:?}")?;
        }
        write!(f, ">")
    }
}

/// A Rust value that can present itself as a Scheme record.
pub trait SchemeCompatible: fmt::Debug + Trace + Any {
    /// The Record Type Descriptor of the value. Can be constructed at runtime,
    /// but cannot change.
    fn rtd() -> Arc<RecordTypeDescriptor>
    where
        Self: Sized;

    /// Extract the embedded record type with the matching record type
    /// descriptor if it exists.
    fn extract_embedded_record(
        &self,
        _rtd: &Arc<RecordTypeDescriptor>,
    ) -> Option<Gc<dyn SchemeCompatible>> {
        None
    }

    /// Fetch the kth field of the record.
    fn get_field(&self, k: usize) -> Value {
        panic!("{k} is out of bounds")
    }

    /// Set the kth field of the record.
    fn set_field(&mut self, k: usize, _val: Value) {
        panic!("{k} is out of bounds")
    }
}

pub fn into_scheme_compatible(t: Gc<impl SchemeCompatible>) -> Gc<dyn SchemeCompatible> {
    // Convert t into a Gc<dyn SchemeCompatible>. This has to be done
    // manually since [CoerceUnsized] is unstable.
    let t = ManuallyDrop::new(t);
    let any: NonNull<GcInner<dyn SchemeCompatible>> = t.ptr;
    Gc {
        ptr: any,
        marker: std::marker::PhantomData,
    }
}

#[derive(Copy, Clone, Debug)]
pub struct RustParentConstructor {
    constructor: ParentConstructor,
}

impl RustParentConstructor {
    pub fn new(constructor: ParentConstructor) -> Self {
        Self { constructor }
    }
}

type ParentConstructor =
    for<'a> fn(&'a [Value]) -> BoxFuture<'a, Result<Gc<dyn SchemeCompatible>, Condition>>;

<<<<<<< HEAD
unsafe impl Trace for OpaqueParentConstructor {
=======
unsafe impl Trace for RustParentConstructor {
>>>>>>> dee12612
    unsafe fn visit_children(&self, _visitor: &mut dyn FnMut(crate::gc::OpaqueGcPtr)) {}
}

pub fn is_subtype_of(val: &Value, rt: &Value) -> Result<bool, Condition> {
    let UnpackedValue::Record(rec) = val.clone().unpack() else {
        return Ok(false);
    };
    let rec_read = rec.0.read();
    let rt: Arc<RecordTypeDescriptor> = rt.clone().try_into()?;
    Ok(Arc::ptr_eq(&rec_read.rtd, &rt) || rec_read.rtd.inherits.contains(&ByAddress::from(rt)))
}

#[cps_bridge]
async fn record_predicate_fn(
    _runtime: &Runtime,
    env: &[Gc<Value>],
    args: &[Value],
    _rest_args: &[Value],
    cont: &Value,
    exception_handler: &ExceptionHandler,
    dynamic_wind: &DynamicWind,
) -> Result<Application, Condition> {
    let cont: Closure = cont.clone().try_into()?;
    let [val] = args else {
        unreachable!();
    };
    // RTD is the first environment variable:
    Ok(Application::new(
        cont,
        vec![Value::from(is_subtype_of(val, &env[0].read())?)],
        exception_handler.clone(),
        dynamic_wind.clone(),
        None,
    ))
}

#[cps_bridge(
    name = "record-predicate",
    lib = "(rnrs records procedural (6))",
    args = "rtd"
)]
pub async fn record_predicate(
    runtime: &Runtime,
    _env: &[Gc<Value>],
    args: &[Value],
    _rest_args: &[Value],
    cont: &Value,
    exception_handler: &ExceptionHandler,
    dynamic_wind: &DynamicWind,
) -> Result<Application, Condition> {
    let cont: Closure = cont.clone().try_into()?;
    let [rtd] = args else {
        unreachable!();
    };
    // TODO: Check if RTD is a record type.
    let pred_fn = Closure::new(
        runtime.clone(),
        vec![Gc::new(rtd.clone())],
        Vec::new(),
        FuncPtr::Bridge(record_predicate_fn),
        1,
        false,
        None,
    );
    Ok(Application::new(
        cont,
        vec![Value::from(pred_fn)],
        exception_handler.clone(),
        dynamic_wind.clone(),
        None,
    ))
}

#[cps_bridge]
async fn record_accessor_fn(
    _runtime: &Runtime,
    env: &[Gc<Value>],
    args: &[Value],
    _rest_args: &[Value],
    cont: &Value,
    exception_handler: &ExceptionHandler,
    dynamic_wind: &DynamicWind,
) -> Result<Application, Condition> {
    let cont: Closure = cont.clone().try_into()?;
    let [val] = args else {
        unreachable!();
    };
    let record: Record = val.clone().try_into()?;
    // RTD is the first environment variable, field index is the second
    if !is_subtype_of(val, &env[0].read())? {
        return Err(Condition::error(
            "not a child of this record type".to_string(),
        ));
    }
    let k: Arc<Number> = env[1].read().clone().try_into()?;
    let k: usize = k.as_ref().try_into().map_err(Condition::from)?;
    let val = record.0.read().fields[k].clone();
    Ok(Application::new(
        cont,
        vec![val],
        exception_handler.clone(),
        dynamic_wind.clone(),
        None,
    ))
}

#[cps_bridge(
    name = "record-accessor",
    lib = "(rnrs records procedural (6))",
    args = "rtd k"
)]
pub async fn record_accessor(
    runtime: &Runtime,
    _env: &[Gc<Value>],
    args: &[Value],
    _rest_args: &[Value],
    cont: &Value,
    exception_handler: &ExceptionHandler,
    dynamic_wind: &DynamicWind,
) -> Result<Application, Condition> {
    let cont: Closure = cont.clone().try_into()?;
    let [rtd, k] = args else {
        unreachable!();
    };
    let rtd: Arc<RecordTypeDescriptor> = rtd.clone().try_into()?;
    let k: Arc<Number> = k.clone().try_into()?;
    let k: usize = k.as_ref().try_into().map_err(Condition::from)?;
    if k > rtd.fields.len() {
        return Err(Condition::error(format!(
            "{k} is out of range {}",
            rtd.fields.len()
        )));
    }
    let k = k + rtd.field_index_offset;
    let accessor_fn = Closure::new(
        runtime.clone(),
        vec![
            Gc::new(Value::from(rtd)),
            Gc::new(Value::from(Number::from(k))),
        ],
        Vec::new(),
        FuncPtr::Bridge(record_accessor_fn),
        1,
        false,
        None,
    );
    Ok(Application::new(
        cont,
        vec![Value::from(accessor_fn)],
        exception_handler.clone(),
        dynamic_wind.clone(),
        None,
    ))
}

#[cps_bridge]
async fn record_mutator_fn(
    _runtime: &Runtime,
    env: &[Gc<Value>],
    args: &[Value],
    _rest_args: &[Value],
    cont: &Value,
    exception_handler: &ExceptionHandler,
    dynamic_wind: &DynamicWind,
) -> Result<Application, Condition> {
    let cont: Closure = cont.clone().try_into()?;
    let [rec, new_val] = args else {
        unreachable!();
    };
    let record: Record = rec.clone().try_into()?;
    // RTD is the first environment variable, field index is the second
    if !is_subtype_of(rec, &env[0].read())? {
        return Err(Condition::error(
            "not a child of this record type".to_string(),
        ));
    }
    let k: Arc<Number> = env[1].read().clone().try_into()?;
    let k: usize = k.as_ref().try_into().map_err(Condition::from)?;
    record.0.write().fields[k] = new_val.clone();
    Ok(Application::new(
        cont,
        vec![],
        exception_handler.clone(),
        dynamic_wind.clone(),
        None,
    ))
}

#[cps_bridge(
    name = "record-mutator",
    lib = "(rnrs records procedural (6))",
    args = "rtd k"
)]
pub async fn record_mutator(
    runtime: &Runtime,
    _env: &[Gc<Value>],
    args: &[Value],
    _rest_args: &[Value],
    cont: &Value,
    exception_handler: &ExceptionHandler,
    dynamic_wind: &DynamicWind,
) -> Result<Application, Condition> {
    let cont: Closure = cont.clone().try_into()?;
    let [rtd, k] = args else {
        unreachable!();
    };
    let rtd: Arc<RecordTypeDescriptor> = rtd.clone().try_into()?;
    let k: Arc<Number> = k.clone().try_into()?;
    let k: usize = k.as_ref().try_into().map_err(Condition::from)?;
    if k > rtd.fields.len() {
        return Err(Condition::error(format!(
            "{k} is out of range {}",
            rtd.fields.len()
        )));
    }
    if matches!(rtd.fields[k], Field::Immutable(_)) {
        return Err(Condition::error(format!("{k} is immutable")));
    }
    let k = k + rtd.field_index_offset;
    let mutator_fn = Closure::new(
        runtime.clone(),
        vec![
            Gc::new(Value::from(rtd)),
            Gc::new(Value::from(Number::from(k))),
        ],
        Vec::new(),
        FuncPtr::Bridge(record_mutator_fn),
        2,
        false,
        None,
    );
    Ok(Application::new(
        cont,
        vec![Value::from(mutator_fn)],
        exception_handler.clone(),
        dynamic_wind.clone(),
        None,
    ))
}

// Inspection library:

#[bridge(name = "record?", lib = "(rnrs records inspection (6))")]
pub async fn record_pred(obj: &Value) -> Result<Vec<Value>, Condition> {
    match &*obj.unpacked_ref() {
        UnpackedValue::Record(rec) => Ok(vec![Value::from(!rec.0.read().rtd.opaque)]),
        _ => Ok(vec![Value::from(false)]),
    }
}

#[bridge(name = "record-rtd", lib = "(rnrs records inspection (6))")]
pub async fn record_rtd(record: &Value) -> Result<Vec<Value>, Condition> {
    match &*record.unpacked_ref() {
        UnpackedValue::Record(rec) if !rec.0.read().rtd.opaque => {
            Ok(vec![Value::from(rec.0.read().rtd.clone())])
        }
        _ => Err(Condition::error(
            "expected a non-opaque record type".to_string(),
        )),
    }
}

#[bridge(name = "record-type-name", lib = "(rnrs records inspection (6))")]
pub async fn record_type_name(rtd: &Value) -> Result<Vec<Value>, Condition> {
    let rtd: Arc<RecordTypeDescriptor> = rtd.clone().try_into()?;
    Ok(vec![Value::from(rtd.name)])
}

#[bridge(name = "record-type-parent", lib = "(rnrs records inspection (6))")]
pub async fn record_type_parent(rtd: &Value) -> Result<Vec<Value>, Condition> {
    let rtd: Arc<RecordTypeDescriptor> = rtd.clone().try_into()?;
    if let Some(parent) = rtd.inherits.last() {
        Ok(vec![Value::from(parent.0.clone())])
    } else {
        Ok(vec![Value::from(false)])
    }
}

#[bridge(name = "record-type-uid", lib = "(rnrs records inspection (6))")]
pub async fn record_type_uid(rtd: &Value) -> Result<Vec<Value>, Condition> {
    let rtd: Arc<RecordTypeDescriptor> = rtd.clone().try_into()?;
    if let Some(uid) = rtd.uid {
        Ok(vec![Value::from(uid)])
    } else {
        Ok(vec![Value::from(false)])
    }
}

#[bridge(
    name = "record-type-generative?",
    lib = "(rnrs records inspection (6))"
)]
pub async fn record_type_generative_pred(rtd: &Value) -> Result<Vec<Value>, Condition> {
    let rtd: Arc<RecordTypeDescriptor> = rtd.clone().try_into()?;
    Ok(vec![Value::from(rtd.uid.is_none())])
}

#[bridge(name = "record-type-sealed?", lib = "(rnrs records inspection (6))")]
pub async fn record_type_sealed_pred(rtd: &Value) -> Result<Vec<Value>, Condition> {
    let rtd: Arc<RecordTypeDescriptor> = rtd.clone().try_into()?;
    Ok(vec![Value::from(rtd.sealed)])
}

#[bridge(name = "record-type-opaque?", lib = "(rnrs records inspection (6))")]
pub async fn record_type_opaque_pred(rtd: &Value) -> Result<Vec<Value>, Condition> {
    let rtd: Arc<RecordTypeDescriptor> = rtd.clone().try_into()?;
    Ok(vec![Value::from(rtd.opaque)])
}

#[bridge(
    name = "record-type-field-names",
    lib = "(rnrs records inspection (6))"
)]
pub async fn record_type_field_names(rtd: &Value) -> Result<Vec<Value>, Condition> {
    let rtd: Arc<RecordTypeDescriptor> = rtd.clone().try_into()?;
    let fields = rtd
        .fields
        .iter()
        .map(Field::name)
        .map(Value::from)
        .collect::<Vec<_>>();
    Ok(vec![Value::from(fields)])
}

#[bridge(name = "record-field-mutable?", lib = "(rnrs records inspection (6))")]
pub async fn record_field_mutable_pred(rtd: &Value, k: &Value) -> Result<Vec<Value>, Condition> {
    let rtd: Arc<RecordTypeDescriptor> = rtd.clone().try_into()?;
    let k: Arc<Number> = k.clone().try_into()?;
    let k: usize = k.as_ref().try_into()?;

    if k >= rtd.fields.len() {
        return Err(Condition::invalid_index(k, rtd.fields.len()));
    }

    Ok(vec![Value::from(matches!(
        rtd.fields[k],
        Field::Mutable(_)
    ))])
}<|MERGE_RESOLUTION|>--- conflicted
+++ resolved
@@ -784,11 +784,7 @@
 type ParentConstructor =
     for<'a> fn(&'a [Value]) -> BoxFuture<'a, Result<Gc<dyn SchemeCompatible>, Condition>>;
 
-<<<<<<< HEAD
-unsafe impl Trace for OpaqueParentConstructor {
-=======
 unsafe impl Trace for RustParentConstructor {
->>>>>>> dee12612
     unsafe fn visit_children(&self, _visitor: &mut dyn FnMut(crate::gc::OpaqueGcPtr)) {}
 }
 
