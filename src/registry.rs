//! a Registry is a collection of libraries.

use crate::{
    ast::{
        DefinitionBody, ExportSet, ImportSet, LibraryName, LibrarySpec, ParseAstError,
        SpecialKeyword, Version,
    },
    cps::Compile,
    env::{Environment, Global, Keyword},
    exceptions::{Condition, ExceptionHandler},
    gc::{Gc, GcReadOnly, Trace},
    proc::{Application, BridgePtr, Closure, DynamicWind, FuncDebugInfo, FuncPtr},
    runtime::Runtime,
    symbols::Symbol,
    syntax::{Identifier, Syntax},
    value::Value,
};
use std::{
    collections::{HashMap, HashSet, hash_map::Entry},
    path::{Path, PathBuf},
    sync::{Arc, OnceLock},
};

use futures::future::BoxFuture;
pub use scheme_rs_macros::{bridge, cps_bridge};

pub struct BridgeFn {
    name: &'static str,
    lib_name: &'static str,
    num_args: usize,
    variadic: bool,
    wrapper: BridgePtr,
    debug_info: BridgeFnDebugInfo,
}

impl BridgeFn {
    pub const fn new(
        name: &'static str,
        lib_name: &'static str,
        num_args: usize,
        variadic: bool,
        wrapper: BridgePtr,
        debug_info: BridgeFnDebugInfo,
    ) -> Self {
        Self {
            name,
            lib_name,
            num_args,
            variadic,
            wrapper,
            debug_info,
        }
    }
}

#[derive(Copy, Clone)]
pub struct BridgeFnDebugInfo {
    pub(crate) file: &'static str,
    pub(crate) line: u32,
    pub(crate) column: u32,
    pub(crate) offset: usize,
    pub(crate) args: &'static [&'static str],
}

impl BridgeFnDebugInfo {
    pub const fn new(
        file: &'static str,
        line: u32,
        column: u32,
        offset: usize,
        args: &'static [&'static str],
    ) -> Self {
        Self {
            file,
            line,
            column,
            offset,
            args,
        }
    }
}

inventory::collect!(BridgeFn);

#[derive(rust_embed::Embed)]
#[folder = "scheme"]
pub struct Stdlib;

<<<<<<< HEAD
#[derive(Trace, Default)]
=======
/*
#[derive(Copy, Clone)]
pub struct Initializer {
    lib_name: &'static str,
    initializer: fn(lib: &Library),
}

inventory::collect!(Initializer);
*/

#[derive(Trace, Default, Debug)]
>>>>>>> 3817a9cb
pub(crate) struct RegistryInner {
    libs: HashMap<Vec<Symbol>, Library>,
    loading: HashSet<Vec<Symbol>>,
}

impl RegistryInner {
    /// Construct an empty registry
    pub fn empty() -> Self {
        Self::default()
    }

    /// Construct a Registry with all of the available bridge functions and special keywords.
    pub fn new(rt: &Runtime) -> Self {
        struct Lib {
            version: Version,
            syms: HashMap<Identifier, Gc<Value>>,
        }
        let mut libs = HashMap::<Vec<Symbol>, Lib>::default();

        // Import the bridge functions:
        for bridge_fn in inventory::iter::<BridgeFn>() {
            let debug_info = Arc::new(FuncDebugInfo::from_bridge_fn(
                bridge_fn.name,
                bridge_fn.debug_info,
            ));
            let lib_name = LibraryName::from_str(bridge_fn.lib_name, None).unwrap();
            let lib = libs.entry(lib_name.name).or_insert_with(|| Lib {
                version: lib_name.version,
                syms: HashMap::default(),
            });

            // TODO: If version does not match, error.

            lib.syms.insert(
                Identifier::new(bridge_fn.name),
                Gc::new(Value::from(Closure::new(
                    rt.clone(),
                    Vec::new(),
                    Vec::new(),
                    FuncPtr::Bridge(bridge_fn.wrapper),
                    bridge_fn.num_args,
                    bridge_fn.variadic,
                    Some(debug_info),
                ))),
            );
        }

        // Define the special keyword libraries:
        let special_keyword_libs = [
            (
                ["rnrs", "base", "special-keywords"],
                &[
                    ("begin", SpecialKeyword::Begin),
                    ("lambda", SpecialKeyword::Lambda),
                    ("let", SpecialKeyword::Let),
                    ("let-syntax", SpecialKeyword::LetSyntax),
                    ("letrec-syntax", SpecialKeyword::LetRecSyntax),
                    ("if", SpecialKeyword::If),
                    ("and", SpecialKeyword::And),
                    ("or", SpecialKeyword::Or),
                    ("quote", SpecialKeyword::Quote),
                    ("syntax", SpecialKeyword::Syntax),
                    ("set!", SpecialKeyword::Set),
                    ("define", SpecialKeyword::Define),
                    ("define-syntax", SpecialKeyword::DefineSyntax),
                    ("import", SpecialKeyword::Import),
                    ("$call/cc", SpecialKeyword::CallWithCurrentContinuation),
                    ("$undefined", SpecialKeyword::Undefined),
                ][..],
            ),
            (
                ["rnrs", "syntax-case", "special-keywords"],
                &[("syntax-case", SpecialKeyword::SyntaxCase)],
            ),
        ]
        .into_iter()
        .map(|(name, special_keywords)| {
            let name = name
                .iter()
                .map(|name| Symbol::intern(name))
                .collect::<Vec<_>>();
            (
                name.clone(),
                Library(Gc::new(LibraryInner {
                    rt: rt.clone(),
                    kind: LibraryKind::Libary {
                        name: LibraryName {
                            version: Version::from([6]),
                            name,
                        },
                        path: None,
                    },
                    imports: HashMap::default(),
                    exports: special_keywords
                        .iter()
                        .map(|(name, _)| {
                            let name = Identifier::new(name);
                            (
                                name.clone(),
                                Export {
                                    rename: name.clone(),
                                    origin: None,
                                },
                            )
                        })
                        .collect(),
                    vars: HashMap::default(),
                    keywords: HashMap::default(),
                    special_keywords: special_keywords
                        .iter()
                        .map(|(name, kw)| (Identifier::new(name), *kw))
                        .collect(),
                    state: LibraryState::Invoked,
                })),
            )
        });

        let libs = libs
            .into_iter()
            .map(|(name, lib)| {
                let exports = lib
                    .syms
                    .keys()
                    .map(|export| {
                        (
                            export.clone(),
                            Export {
                                rename: export.clone(),
                                origin: None,
                            },
                        )
                    })
                    .collect();
                let lib_inner = LibraryInner {
                    rt: rt.clone(),
                    kind: LibraryKind::Libary {
                        name: LibraryName {
                            version: lib.version,
                            name: name.clone(),
                        },
                        path: None,
                    },
                    imports: HashMap::default(),
                    exports,
                    vars: lib.syms,
                    keywords: HashMap::default(),
                    special_keywords: HashMap::default(),
                    state: LibraryState::Invoked,
                };
                (name, Library(Gc::new(lib_inner)))
            })
            .chain(special_keyword_libs)
            .collect();

        Self {
            libs,
            loading: HashSet::default(),
        }
    }
}

#[derive(Trace, Clone, Debug)]
pub struct Registry(pub(crate) Gc<RegistryInner>);

impl Registry {
    pub(crate) fn empty() -> Self {
        Self(Gc::new(RegistryInner::empty()))
    }

    pub(crate) fn new(rt: &Runtime) -> Self {
        Self(Gc::new(RegistryInner::new(rt)))
    }

    fn mark_as_loading(&self, name: &[Symbol]) {
        self.0.write().loading.insert(name.to_vec());
    }

    // TODO: This function is quite messy, so it would be nice to do a little
    // clean up on it.
    async fn load_lib(&self, rt: &Runtime, name: &[Symbol]) -> Result<Library, ImportError> {
        if let Some(lib) = self.0.read().libs.get(name) {
            return Ok(lib.clone());
        }

        // Check to see that we're not currently loading the library. Circular
        // dependencies are not allowed. We should probably support them at some
        // point to some degree.
        if self.0.read().loading.contains(name) {
            return Err(ImportError::CircularDependency);
        }

        // Load the library and insert it into the registry.
        self.mark_as_loading(name);
        const DEFAULT_LOAD_PATH: &str = "~/.gouki";

        // Get the suffix:
        let path_suffix = name.iter().copied().map(Symbol::to_str).collect::<Vec<_>>();
        let path_suffix = path_suffix.join("/");

        // Check the current path first:
        let curr_path = std::env::current_dir()
            .expect("If we can't get the current working directory, we can't really do much");
        let lib = match load_lib_from_dir(rt, &curr_path, &path_suffix).await {
            Ok(lib) => lib,
            Err(ImportError::LibraryNotFound) => {
                // Try from the load path
                let path = PathBuf::from(
                    std::env::var("GOUKI_LOAD_PATH")
                        .unwrap_or_else(|_| DEFAULT_LOAD_PATH.to_string()),
                );

                match load_lib_from_dir(rt, &path, &path_suffix).await {
                    Ok(lib) => lib,
                    Err(ImportError::LibraryNotFound) => {
                        // Finally, try the embedded Stdlib
                        let file_name = format!("{path_suffix}.sls");
                        let Some(lib) = Stdlib::get(&file_name) else {
                            return Err(ImportError::LibraryNotFound);
                        };
                        let contents = std::str::from_utf8(&lib.data).unwrap();
                        let syntax = Syntax::from_str(contents, Some(&file_name))
                            .map_err(|err| ImportError::ParseSyntaxError(format!("{err:?}")))?;
                        let [syntax] = syntax.as_slice() else {
                            unreachable!()
                        };
                        let spec =
                            LibrarySpec::parse(syntax).map_err(ImportError::ParseAstError)?;
                        Library::from_spec(rt, spec, PathBuf::from(file_name)).await?
                    }
                    x => return x,
                }
            }
            x => return x,
        };
        let mut this_mut = self.0.write();
        this_mut.libs.insert(name.to_vec(), lib.clone());
        this_mut.loading.remove(name);
        Ok(lib)
    }

    /// Load a set of symbols from a library with the given import set.
    pub(crate) fn import<'b, 'a: 'b>(
        &'a self,
        rt: &'b Runtime,
        import_set: ImportSet,
    ) -> ImportIterFuture<'a, 'b> {
        Box::pin(async move {
            match import_set {
                ImportSet::Library(lib) => {
                    let lib = self.load_lib(rt, &lib.name).await?;
                    let exports = {
                        lib.0
                            .read()
                            .exports
                            .iter()
                            .map(|(orign, exp)| (orign.clone(), exp.clone()))
                            .collect::<Vec<_>>()
                    };
                    Ok(Box::new(exports.into_iter().map(move |(orign, exp)| {
                        (
                            exp.rename,
                            Import {
                                rename: if let Some(import) = lib.0.read().imports.get(&orign) {
                                    import.rename.clone()
                                } else {
                                    orign
                                },
                                origin: if let Some(redirect) = exp.origin {
                                    redirect.clone()
                                } else {
                                    lib.clone()
                                },
                            },
                        )
                    })) as DynIter<'b>)
                }
                ImportSet::Only { set, allowed } => Ok(Box::new(
                    self.import(rt, *set)
                        .await?
                        .filter(move |(import, _)| allowed.contains(import)),
                ) as DynIter<'b>),
                ImportSet::Except { set, disallowed } => Ok(Box::new(
                    self.import(rt, *set)
                        .await?
                        .filter(move |(import, _)| !disallowed.contains(import)),
                ) as DynIter<'b>),
                ImportSet::Prefix { set, prefix } => {
                    let prefix = prefix.sym.to_str();
                    Ok(Box::new(
                        self.import(rt, *set)
                            .await?
                            .map(move |(name, import)| (name.prefix(&prefix), import)),
                    ) as DynIter<'b>)
                }
                ImportSet::Rename { set, mut renames } => Ok(Box::new(
                    self.import(rt, *set)
                        .await?
                        .map(move |(name, import)| (renames.remove(&name).unwrap_or(name), import)),
                ) as DynIter<'b>),
            }
        })
    }
}

type ImportIterFuture<'a, 'b> =
    BoxFuture<'b, Result<Box<dyn Iterator<Item = (Identifier, Import)> + 'b>, ImportError>>;

async fn load_lib_from_dir(
    rt: &Runtime,
    path: &Path,
    path_suffix: &str,
) -> Result<Library, ImportError> {
    for ext in ["sls", "ss", "scm"] {
        let path = path.join(format!("{path_suffix}.{ext}"));
        if let Ok(false) = tokio::fs::try_exists(&path).await {
            continue;
        }
        let contents = tokio::fs::read_to_string(&path).await?;
        let file_name = path.file_name().unwrap().to_string_lossy();
        let syntax = Syntax::from_str(&contents, Some(&file_name))
            .map_err(|err| ImportError::ParseSyntaxError(format!("{err:?}")))?;
        let [syntax] = syntax.as_slice() else {
            panic!("Has to be one item");
        };
        let spec = LibrarySpec::parse(syntax).unwrap();
        return Library::from_spec(rt, spec, path).await;
    }

    Err(ImportError::LibraryNotFound)
}

type DynIter<'a> = Box<dyn Iterator<Item = (Identifier, Import)> + 'a>;

#[derive(Debug, thiserror::Error)]
pub enum ImportError {
    #[error("Library not found")]
    LibraryNotFound,
    #[error("Error parsing into s-expression: {0}")]
    ParseSyntaxError(String),
    #[error("Error parsing into AST")]
    ParseAstError(ParseAstError),
    #[error("Error reading library: {0}")]
    IoError(#[from] std::io::Error),
    #[error("Import identifier `{0}` bound multiple times")]
    DuplicateIdentifier(Symbol),
    #[error("Circular dependency found")]
    CircularDependency,
}

#[derive(Trace, derive_more::Debug)]
pub(crate) struct LibraryInner {
    #[debug(skip)]
    pub(crate) rt: Runtime,
    kind: LibraryKind,
    exports: HashMap<Identifier, Export>,
    imports: HashMap<Identifier, Import>,
    state: LibraryState,
    vars: HashMap<Identifier, Gc<Value>>,
    keywords: HashMap<Identifier, Keyword>,
    special_keywords: HashMap<Identifier, SpecialKeyword>,
    // TODO: Needs to be a struct so we can implement an empty Trace
    // invocation_fns: Box<[InvocationFn]>,
}

impl LibraryInner {
    pub(crate) fn new(
        rt: &Runtime,
        kind: LibraryKind,
        imports: HashMap<Identifier, Import>,
        exports: HashMap<Identifier, Identifier>,
        body: Vec<Syntax>,
    ) -> Self {
        let exports = exports
            .into_iter()
            .map(|(name, rename)| {
                let origin = imports.get(&name).map(|import| import.origin.clone());
                (name, Export { rename, origin })
            })
            .collect();

        Self {
            rt: rt.clone(),
            kind,
            imports,
            exports,
            state: LibraryState::Unexpanded(body),
            vars: HashMap::default(),
            keywords: HashMap::default(),
            special_keywords: HashMap::default(),
            // invocation_fns: Box::new([]),
        }
    }
}

#[derive(Trace, Debug)]
pub enum LibraryKind {
    /// A Repl is a library that does not have a name.
    Repl,
    /// A library has a name and an (optional) path.
    Libary {
        name: LibraryName,
        path: Option<PathBuf>,
    },
    /// A program has a path
    Program { path: PathBuf },
}

<<<<<<< HEAD
pub struct BridgeGlobal {
    lib: &'static str,
    scheme_name: &'static str,
    init: fn() -> Value,
}

impl BridgeGlobal {
    pub const fn new(lib: &'static str, scheme_name: &'static str, init: fn() -> Value) -> Self {
        Self {
            lib,
            scheme_name,
            init,
        }
    }
}

inventory::collect!(Global);

#[macro_export]
macro_rules! globals {
    (
        $lib:literal,
        $( $scheme_name:literal = $e:expr; )+
    ) => {
        $(
            // static $rust_name: std::sync::OnceLock<$crate::gc::GcReadOnly> = std::sync::OnceLock::new();
            inventory::submit! {
                $crate::registry::Global::new($lib, $scheme_name, || $e)
            }
        )+
    };
}

#[derive(Trace, Debug)]
=======
#[derive(Trace, derive_more::Debug)]
>>>>>>> 3817a9cb
pub struct Import {
    /// The original name of the identifier before being renamed.
    pub(crate) rename: Identifier,
    #[debug(skip)]
    pub(crate) origin: Library,
}

#[derive(Trace, Clone, derive_more::Debug)]
pub struct Export {
    pub(crate) rename: Identifier,
    #[debug(skip)]
    pub(crate) origin: Option<Library>,
}

#[derive(Trace, Clone, Debug)]
pub struct Library(pub(crate) Gc<LibraryInner>);

impl PartialEq for Library {
    fn eq(&self, rhs: &Self) -> bool {
        Gc::ptr_eq(&self.0, &rhs.0)
    }
}

/*
impl fmt::Debug for Library {
    fn fmt(&self, f: &mut fmt::Formatter<'_>) -> fmt::Result {
        write!(f, "Library({:p})", Gc::as_ptr(&self.0))
    }
}
*/

impl Library {
    pub fn new_repl(rt: &Runtime) -> Self {
        let mut inner = LibraryInner::new(
            rt,
            LibraryKind::Repl,
            HashMap::default(),
            HashMap::default(),
            Vec::new(),
        );
        inner.state = LibraryState::Invoked;
        Self(Gc::new(inner))
    }

    pub fn new_program(rt: &Runtime, path: &Path) -> Self {
        // Programs are given the import keyword, free of charge.
        let inner = LibraryInner {
            rt: rt.clone(),
            kind: LibraryKind::Program {
                path: path.to_path_buf(),
            },
            exports: HashMap::default(),
            imports: HashMap::default(),
            state: LibraryState::Invoked,
            vars: HashMap::default(),
            keywords: HashMap::default(),
            special_keywords: [(Identifier::new("import"), SpecialKeyword::Import)]
                .into_iter()
                .collect(),
        };
        Self(Gc::new(inner))
    }

    pub async fn from_spec(
        rt: &Runtime,
        spec: LibrarySpec,
        path: PathBuf,
    ) -> Result<Self, ImportError> {
        let registry = rt.get_registry();

        // Import libraries:
        let mut imports = HashMap::<Identifier, Import>::default();
        let mut exports = HashMap::<Identifier, Identifier>::default();

        for lib_import in spec.imports.import_sets.into_iter() {
            for (ident, import) in registry.import(rt, lib_import).await? {
                match imports.entry(ident) {
                    Entry::Occupied(prev_imported)
                        if prev_imported.get().origin != import.origin =>
                    {
                        return Err(ImportError::DuplicateIdentifier(prev_imported.key().sym));
                    }
                    Entry::Vacant(slot) => {
                        slot.insert(import);
                    }
                    _ => (),
                }
            }
        }

        for export in spec.exports.export_sets.into_iter() {
            match export {
                ExportSet::Internal { rename, ident } => {
                    let rename = if let Some(rename) = rename {
                        rename
                    } else {
                        ident.clone()
                    };
                    exports.insert(ident, rename);
                }
                ExportSet::External(lib_import) => {
                    for lib_import in lib_import.import_sets.into_iter() {
                        for (ident, import) in registry.import(rt, lib_import).await? {
                            match imports.entry(ident.clone()) {
                                Entry::Occupied(prev_imported)
                                    if prev_imported.get().origin != import.origin =>
                                {
                                    return Err(ImportError::DuplicateIdentifier(
                                        prev_imported.key().sym,
                                    ));
                                }
                                Entry::Vacant(slot) => {
                                    slot.insert(import);
                                }
                                _ => (),
                            }
                            exports.insert(ident.clone(), ident);
                        }
                    }
                }
            }
        }

        Ok(Self(Gc::new(LibraryInner::new(
            rt,
            LibraryKind::Libary {
                name: spec.name,
                path: Some(path),
            },
            imports,
            exports,
            spec.body,
        ))))
    }

    pub async fn import(&self, import_set: ImportSet) -> Result<(), ImportError> {
        let (rt, registry) = {
            let this = self.0.read();
            (this.rt.clone(), this.rt.get_registry())
        };
        let imports = registry.import(&rt, import_set).await?;
        let mut this = self.0.write();
        for (ident, import) in imports {
            match this.imports.entry(ident) {
                Entry::Occupied(prev_imported) if prev_imported.get().origin != import.origin => {
                    return Err(ImportError::DuplicateIdentifier(prev_imported.key().sym));
                }
                Entry::Vacant(slot) => {
                    slot.insert(import);
                }
                _ => (),
            }
        }
        Ok(())
    }

    pub(crate) async fn maybe_expand(&self) -> Result<(), ParseAstError> {
        let body = {
            let mut this = self.0.write();
            if let LibraryState::Unexpanded(body) = &mut this.state {
                // std::mem::take(body)
                body.clone()
            } else {
                return Ok(());
            }
        };
        let rt = { self.0.read().rt.clone() };
        let env = Environment::from(self.clone());
        let expanded = DefinitionBody::parse_lib_body(&rt, &body, &env, body[0].span()).await?;
        self.0.write().state = LibraryState::Expanded(expanded);
        Ok(())
    }

    pub(crate) async fn maybe_invoke(&self) -> Result<(), Condition> {
        self.maybe_expand().await?;
        let defn_body = {
            let mut this = self.0.write();
            match std::mem::replace(&mut this.state, LibraryState::Invalid) {
                LibraryState::Expanded(defn_body) => defn_body,
                x => {
                    this.state = x;
                    return Ok(());
                }
            }
        };
        let compiled = defn_body.compile_top_level();
        let rt = { self.0.read().rt.clone() };
        let closure = rt.compile_expr(compiled).await;
        let _ = Application::new(
            closure,
            Vec::new(),
            ExceptionHandler::default(),
            DynamicWind::default(),
            None,
        )
        .eval()
        .await?;
        self.0.write().state = LibraryState::Invoked;
        Ok(())
    }

    pub fn is_repl(&self) -> bool {
        matches!(self.0.read().kind, LibraryKind::Repl)
    }

    pub fn is_bound(&self, name: &Identifier) -> bool {
        let this = self.0.read();
        this.vars.contains_key(name) || this.imports.contains_key(name)
    }

    pub(crate) fn def_var(&self, name: Identifier, value: Value) -> Global {
        let mut this = self.0.write();
        let mutable = !this.exports.contains_key(&name);
        match this.vars.entry(name.clone()) {
            Entry::Occupied(occup) => Global::new(name, occup.get().clone(), mutable),
            Entry::Vacant(vacant) => {
                Global::new(name, vacant.insert(Gc::new(value)).clone(), mutable)
            }
        }
    }

    pub(crate) fn def_keyword(&self, keyword: Identifier, mac: Keyword) {
        let mut this = self.0.write();
        this.keywords.insert(keyword, mac);
    }

    pub(crate) fn fetch_var<'a>(
        &'a self,
        name: &'a Identifier,
    ) -> BoxFuture<'a, Result<Option<Global>, Condition>> {
        // Check this library
        let this = self.0.read();
        if let Some(var) = this.vars.get(name) {
            let var = var.clone();
            // Fetching this every time is kind of slow.
            let mutable = !this.exports.contains_key(name);
            return Box::pin(async move { Ok(Some(Global::new(name.clone(), var, mutable))) });
        }

        // Check our imports
        let Some(Import { origin, rename }) = this.imports.get(name) else {
            return Box::pin(async { Ok(None) });
        };

        let rename = rename.clone();
        let import = origin.clone();
        drop(this);
        Box::pin(async move {
            import.maybe_invoke().await?;
            import.fetch_var(&rename).await
        })
    }

    pub(crate) fn fetch_keyword<'a>(
        &'a self,
        keyword: &'a Identifier,
    ) -> BoxFuture<'a, Result<Option<Keyword>, Condition>> {
        // Check this library
        let this = self.0.read();
        if let Some(key) = this.keywords.get(keyword) {
            let key = key.clone();
            return Box::pin(async move { Ok(Some(key)) });
        }

        // Check our imports
        let Some(Import { origin, rename }) = this.imports.get(keyword) else {
            return Box::pin(async { Ok(None) });
        };

        let rename = rename.clone();
        let import = origin.clone();
        drop(this);
        Box::pin(async move {
            import.maybe_invoke().await?;
            import.fetch_keyword(&rename).await
        })
    }

    pub(crate) fn fetch_special_keyword(&self, keyword: &Identifier) -> Option<SpecialKeyword> {
        // Check this library:
        let this = self.0.read();
        if let Some(special_keyword) = this.special_keywords.get(keyword) {
            return Some(*special_keyword);
        }

        // Check our imports:
        let Import { origin, rename } = this.imports.get(keyword)?;

        let rename = rename.clone();
        let import = origin.clone();
        drop(this);
        import.fetch_special_keyword(&rename)
    }
}

// TODO: Use these states to detect circular dependencies when we do our DFS.
// Or, alternatively, just handle circular dependencies like Guile does.
#[derive(Trace, Debug)]
pub enum LibraryState {
    Invalid,
    Unexpanded(Vec<Syntax>),
    Expanded(DefinitionBody),
    Invoked,
}<|MERGE_RESOLUTION|>--- conflicted
+++ resolved
@@ -86,21 +86,7 @@
 #[folder = "scheme"]
 pub struct Stdlib;
 
-<<<<<<< HEAD
-#[derive(Trace, Default)]
-=======
-/*
-#[derive(Copy, Clone)]
-pub struct Initializer {
-    lib_name: &'static str,
-    initializer: fn(lib: &Library),
-}
-
-inventory::collect!(Initializer);
-*/
-
 #[derive(Trace, Default, Debug)]
->>>>>>> 3817a9cb
 pub(crate) struct RegistryInner {
     libs: HashMap<Vec<Symbol>, Library>,
     loading: HashSet<Vec<Symbol>>,
@@ -508,7 +494,6 @@
     Program { path: PathBuf },
 }
 
-<<<<<<< HEAD
 pub struct BridgeGlobal {
     lib: &'static str,
     scheme_name: &'static str,
@@ -542,10 +527,7 @@
     };
 }
 
-#[derive(Trace, Debug)]
-=======
 #[derive(Trace, derive_more::Debug)]
->>>>>>> 3817a9cb
 pub struct Import {
     /// The original name of the identifier before being renamed.
     pub(crate) rename: Identifier,
