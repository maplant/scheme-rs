extern crate self as scheme_rs;

pub mod ast;
pub mod character;
pub mod cps;
pub mod env;
<<<<<<< HEAD
pub mod err;
pub mod exception;
=======
pub mod exceptions;
>>>>>>> 5fb8acb4
pub mod expand;
pub mod futures;
pub mod gc;
pub mod lex;
pub mod lists;
pub mod num;
pub mod parse;
pub mod proc;
pub mod records;
pub mod registry;
pub mod runtime;
/// adapted from https://github.com/xnacly/sqleibniz/blob/master/src/highlight/builder.rs
pub mod string_builder;
pub mod strings;
pub mod symbols;
pub mod syntax;
pub mod value;
pub mod vectors;<|MERGE_RESOLUTION|>--- conflicted
+++ resolved
@@ -4,12 +4,8 @@
 pub mod character;
 pub mod cps;
 pub mod env;
-<<<<<<< HEAD
 pub mod err;
-pub mod exception;
-=======
 pub mod exceptions;
->>>>>>> 5fb8acb4
 pub mod expand;
 pub mod futures;
 pub mod gc;
