use rustyline::{
    error::ReadlineError,
    highlight::MatchingBracketHighlighter,
    history::DefaultHistory,
    validate::{ValidationContext, ValidationResult, Validator},
    Completer, Config, Editor, Helper, Highlighter, Hinter, Validator,
};
use scheme_rs::{
    ast::{DefinitionBody, ParseAstError},
    cps::Compile,
    env::{Environment, Top},
    exception::Exception,
    gc::Gc,
    lex::LexError,
    parse::ParseSyntaxError,
<<<<<<< HEAD
    proc::DynamicWind,
=======
    proc::Application,
>>>>>>> a8b49936
    registry::Registry,
    runtime::Runtime,
    syntax::Syntax,
    value::Value,
};
use std::process::ExitCode;

#[derive(Default)]
struct InputValidator;

impl Validator for InputValidator {
    fn validate(&self, ctx: &mut ValidationContext<'_>) -> rustyline::Result<ValidationResult> {
        match Syntax::from_str(ctx.input(), None) {
            Err(ParseSyntaxError::UnclosedParen { .. }) => Ok(ValidationResult::Incomplete),
            _ => Ok(ValidationResult::Valid(None)),
        }
    }
}

#[derive(Completer, Helper, Highlighter, Hinter, Validator)]
struct InputHelper {
    #[rustyline(Validator)]
    validator: InputValidator,
    #[rustyline(Highlighter)]
    highlighter: MatchingBracketHighlighter,
}

#[tokio::main]
async fn main() -> ExitCode {
    let runtime = Gc::new(Runtime::new());
    let registry = Registry::new(&runtime).await;
    let base = registry.import("(base)").unwrap();

    let config = Config::builder().auto_add_history(true).build();
    let mut editor = match Editor::with_history(config, DefaultHistory::new()) {
        Ok(e) => e,
        Err(err) => {
            eprintln!("Error creating line editor: {}", err);
            return ExitCode::FAILURE;
        }
    };

    let helper = InputHelper {
        validator: InputValidator,
        highlighter: MatchingBracketHighlighter::new(),
    };

    editor.set_helper(Some(helper));

    let mut n_results = 1;
    let mut repl = Top::repl();
    {
        let base = base.read();
        repl.import(&base);
    }
    let top = Environment::from(Gc::new(repl));

    loop {
        let input = match editor.readline("> ") {
            Ok(line) => line,
            Err(ReadlineError::Eof) => break,
            Err(err) => {
                eprintln!("Error while reading input: {}", err);
                return ExitCode::FAILURE;
            }
        };

        //input.push('\n');
        match compile_and_run_str(&runtime, &top, &input).await {
            Ok(results) => {
                for result in results.into_iter() {
                    println!("${n_results} = {:?}", result);
                    n_results += 1;
                }
            }
            Err(EvalError::Exception(exception)) => {
                print!("{exception}");
            }
            Err(err) => {
                println!("Error: {err:?}");
            }
        }
    }

    ExitCode::SUCCESS
}

#[derive(derive_more::From, Debug)]
pub enum EvalError<'e> {
    LexError(LexError<'e>),
    ParseError(ParseSyntaxError<'e>),
    ParseAstError(ParseAstError),
    Exception(Exception),
}

async fn compile_and_run_str<'e>(
    runtime: &Gc<Runtime>,
    env: &Environment,
    input: &'e str,
) -> Result<Vec<Gc<Value>>, EvalError<'e>> {
    let sexprs = Syntax::from_str(input, None)?;
    let mut output = Vec::new();
    for sexpr in sexprs {
        let span = sexpr.span().clone();
        let expr = DefinitionBody::parse(runtime, &[sexpr], env, &span).await?;

        // println!("Parsed: {expr:#?}");
        let compiled = expr.compile_top_level();
        // println!("Compiled: {compiled:#?}");

        let closure = runtime.compile_expr(compiled).await.unwrap();
<<<<<<< HEAD
        let result = closure
            .apply(&[], None, &DynamicWind::default())
            .await?
=======
        let result = Application::new(closure, Vec::new(), None, None)
>>>>>>> a8b49936
            .eval()
            .await?;
        output.extend(result)
    }
    Ok(output)
}<|MERGE_RESOLUTION|>--- conflicted
+++ resolved
@@ -13,11 +13,7 @@
     gc::Gc,
     lex::LexError,
     parse::ParseSyntaxError,
-<<<<<<< HEAD
-    proc::DynamicWind,
-=======
-    proc::Application,
->>>>>>> a8b49936
+    proc::{Application, DynamicWind},
     registry::Registry,
     runtime::Runtime,
     syntax::Syntax,
@@ -129,13 +125,7 @@
         // println!("Compiled: {compiled:#?}");
 
         let closure = runtime.compile_expr(compiled).await.unwrap();
-<<<<<<< HEAD
-        let result = closure
-            .apply(&[], None, &DynamicWind::default())
-            .await?
-=======
-        let result = Application::new(closure, Vec::new(), None, None)
->>>>>>> a8b49936
+        let result = Application::new(closure, Vec::new(), None, DynamicWind::default(), None)
             .eval()
             .await?;
         output.extend(result)
