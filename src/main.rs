use rustyline::{
    Completer, Config, Editor, Helper, Highlighter, Hinter, Validator,
    error::ReadlineError,
    highlight::MatchingBracketHighlighter,
    history::DefaultHistory,
    validate::{ValidationContext, ValidationResult, Validator},
};
use scheme_rs::{
    ast::{DefinitionBody, ImportSet},
    cps::Compile,
    env::Environment,
<<<<<<< HEAD
    err::EvalError,
=======
    exceptions::{Exception, ExceptionHandler},
    lex::LexError,
>>>>>>> 5fb8acb4
    parse::ParseSyntaxError,
    proc::{Application, DynamicWind},
    registry::Library,
    runtime::Runtime,
    string_builder,
    syntax::Syntax,
    value::Value,
};
use std::process::ExitCode;

#[derive(Default)]
struct InputValidator;

impl Validator for InputValidator {
    fn validate(&self, ctx: &mut ValidationContext<'_>) -> rustyline::Result<ValidationResult> {
        match Syntax::from_str(ctx.input(), None) {
            Err(ParseSyntaxError::UnclosedParen { .. }) => Ok(ValidationResult::Incomplete),
            _ => Ok(ValidationResult::Valid(None)),
        }
    }
}

#[derive(Completer, Helper, Highlighter, Hinter, Validator)]
struct InputHelper {
    #[rustyline(Validator)]
    validator: InputValidator,
    #[rustyline(Highlighter)]
    highlighter: MatchingBracketHighlighter,
}

#[tokio::main]
async fn main() -> ExitCode {
    let runtime = Runtime::new();
    let repl = Library::new_repl(&runtime);

    repl.import(ImportSet::parse_from_str("(library (rnrs))").unwrap())
        .await
        .expect("Failed to import standard library");

    let config = Config::builder().auto_add_history(true).build();
    let mut editor = match Editor::with_history(config, DefaultHistory::new()) {
        Ok(e) => e,
        Err(err) => {
            eprintln!("Error creating line editor: {err}");
            return ExitCode::FAILURE;
        }
    };

    let helper = InputHelper {
        validator: InputValidator,
        highlighter: MatchingBracketHighlighter::new(),
    };

    editor.set_helper(Some(helper));

    let mut n_results = 1;
    let mut curr_line = 1;
    loop {
        let input = match editor.readline("> ") {
            Ok(line) => line,
            Err(ReadlineError::Eof) => break,
            Err(err) => {
                eprintln!("Error while reading input: {err}");
                return ExitCode::FAILURE;
            }
        };

        let mut error_builder = string_builder::Builder::new();

        match compile_and_run_str(&runtime, &repl, &input, curr_line).await {
            Ok(results) => {
                for result in results.into_iter() {
                    println!("${n_results} = {result:?}");
                    n_results += 1;
                }
            }
            Err(EvalError::Exception(exception)) => {
                print!("{exception}");
            }
            Err(err) => {
                err.render(&mut error_builder, "<stdin>");
                println!("{error_builder}");
                error_builder.reset();
            }
        }

        curr_line += input.chars().filter(|c| *c == '\n').count() as u32 + 1;
    }

    ExitCode::SUCCESS
}

async fn compile_and_run_str<'e>(
    runtime: &Runtime,
    repl: &Library,
    input: &'e str,
    curr_line: u32,
) -> Result<Vec<Value>, EvalError<'e>> {
    let sexprs = Syntax::from_str_with_line_offset(input, None, curr_line)?;
    let mut output = Vec::new();
    let env = Environment::Top(repl.clone());
    for sexpr in sexprs {
        let span = sexpr.span().clone();
        let expr = DefinitionBody::parse(runtime, &[sexpr], &env, &span).await?;
        let compiled = expr.compile_top_level();
        let closure = runtime.compile_expr(compiled).await;
        let result = Application::new(
            closure,
            Vec::new(),
            ExceptionHandler::default(),
            DynamicWind::default(),
            None,
        )
        .eval()
        .await?;
        output.extend(result)
    }
    Ok(output)
}<|MERGE_RESOLUTION|>--- conflicted
+++ resolved
@@ -9,12 +9,9 @@
     ast::{DefinitionBody, ImportSet},
     cps::Compile,
     env::Environment,
-<<<<<<< HEAD
     err::EvalError,
-=======
     exceptions::{Exception, ExceptionHandler},
     lex::LexError,
->>>>>>> 5fb8acb4
     parse::ParseSyntaxError,
     proc::{Application, DynamicWind},
     registry::Library,
