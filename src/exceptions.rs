--- conflicted
+++ resolved
@@ -5,13 +5,8 @@
 use crate::{
     ast::ParseAstError,
     gc::{Gc, GcInner, Trace},
-<<<<<<< HEAD
     lists,
     proc::{Application, DynamicWind, FuncPtr, Parameters, Procedure},
-=======
-    lists::{self, list_to_vec},
-    proc::{Application, DynamicWind, FuncPtr, Procedure},
->>>>>>> 5afe75dd
     records::{Record, RecordTypeDescriptor, SchemeCompatible, into_scheme_compatible, rtd},
     registry::bridge,
     runtime::{Runtime, RuntimeInner},
@@ -617,50 +612,41 @@
 
     params.exception_handler = ExceptionHandler(Some(Gc::new(exception_handler)));
 
-<<<<<<< HEAD
-    Ok(Application::new(thunk.clone(), vec![k], None))
-=======
-    let cont_proc: Procedure = cont.clone().try_into().unwrap();
+    let k_proc: Procedure = k.clone().try_into().unwrap();
     let (req_args, var) = {
-        let cont_proc_read = cont_proc.0.read();
-        (cont_proc_read.num_required_args, cont_proc_read.variadic)
+        let k_proc_read = k_proc.0.read();
+        (k_proc_read.num_required_args, k_proc_read.variadic)
     };
 
     let k = Procedure::new(
         runtime.clone(),
-        vec![cont.clone()],
+        vec![k.clone()],
         FuncPtr::Continuation(reset_exception_handler),
         req_args,
         var,
         None,
     );
 
-    Ok(Application::new(
-        thunk.clone(),
-        vec![Value::from(k)],
-        exception_handler,
-        dynamic_wind.clone(),
-        None,
-    ))
->>>>>>> 5afe75dd
+    Ok(Application::new(thunk.clone(), vec![Value::from(k)], None))
 }
 
 pub(crate) unsafe extern "C" fn reset_exception_handler(
     _runtime: *mut GcInner<RuntimeInner>,
     env: *const Value,
     args: *const Value,
-    exception_handler: *mut GcInner<ExceptionHandlerInner>,
-    dynamic_wind: *const DynamicWind,
+    params: *mut Parameters,
 ) -> *mut Application {
     unsafe {
         // env[0] is the continuation
         let k: Procedure = env.as_ref().unwrap().clone().try_into().unwrap();
 
         // Pop the exception handler
-        let curr_handler = ExceptionHandler::from_ptr(exception_handler);
-        let prev_handler = curr_handler
+        let params = params.as_mut().unwrap_unchecked();
+        params.exception_handler = params
+            .exception_handler
             .0
-            .map(|handler| handler.read().prev_handler.clone())
+            .as_ref()
+            .map(|handler| handler.read().params.exception_handler.clone())
             .unwrap_or_default();
 
         // Ugh:
@@ -676,17 +662,11 @@
                 .unwrap()
                 .clone();
             let mut vec = Vec::new();
-            list_to_vec(&rest_args, &mut vec);
+            lists::list_to_vec(&rest_args, &mut vec);
             collected_args.extend(vec);
         }
 
-        let app = Application::new(
-            k,
-            collected_args,
-            prev_handler,
-            dynamic_wind.as_ref().unwrap().clone(),
-            None,
-        );
+        let app = Application::new(k, collected_args, None);
 
         Box::into_raw(Box::new(app))
     }
