use crate::{
    ast,
    env::CapturedEnv,
    exception::{Condition, Exception},
    expand::Transformer,
    gc::{Gc, GcInner, Trace},
    lists,
    num::{Number, ReflexiveNumber},
    proc::Closure,
    records::{Record, RecordType},
    registry::bridge,
    strings::AlignedString,
    syntax::Syntax,
    vectors,
};
// use futures::future::{BoxFuture, Shared};
use std::{
    any::Any, fmt, hash::Hash, io::Write, marker::PhantomData, mem::ManuallyDrop, ops::Deref,
    sync::Arc,
};

// type Future = Shared<BoxFuture<'static, Result<Vec<Gc<Value>>, Gc<Value>>>>;

const ALIGNMENT: u64 = 16;
const TAG_BITS: u64 = ALIGNMENT.ilog2() as u64;
const TAG: u64 = 0b1111;

/// A Scheme value. Represented as a tagged pointer.
#[repr(transparent)]
pub struct Value(u64);

impl Value {
    pub fn new(v: UnpackedValue) -> Self {
        v.into_value()
    }

    /// #f is false, everything else is true
    pub fn is_true(&self) -> bool {
        self.0 != ValueType::Boolean as u64
    }

    /// Creates a new Value from a raw u64.
    ///
    /// # Safety
    /// Calling this function is undefined behavior if the raw u64 was not obtained
    /// via [into_raw]
    pub unsafe fn from_raw(raw: u64) -> Self {
        Self(raw)
    }

    /// Creates a new Value from a raw u64, incrementing the reference count.
    ///
    /// # Safety
    /// Calling this function is undefined behavior if the raw u64 was not obtained
    /// via [into_raw]
    pub unsafe fn from_raw_inc_rc(raw: u64) -> Self {
        let tag = ValueType::from(raw & TAG);
        let untagged = raw & !TAG;
        unsafe {
            match tag {
                ValueType::Number => Arc::increment_strong_count(untagged as *const Number),
                ValueType::String => Arc::increment_strong_count(untagged as *const AlignedString),
                ValueType::Symbol => Arc::increment_strong_count(untagged as *const AlignedString),
                ValueType::Vector => Gc::increment_reference_count(
                    untagged as *mut GcInner<vectors::AlignedVector<Self>>,
                ),
                ValueType::ByteVector => Arc::increment_strong_count(untagged as *const Vec<u8>),
                ValueType::Syntax => Arc::increment_strong_count(untagged as *const Syntax),
                ValueType::Closure => {
                    Gc::increment_reference_count(untagged as *mut GcInner<Closure>)
                }
                ValueType::Record => {
                    Gc::increment_reference_count(untagged as *mut GcInner<Record>)
                }
                ValueType::RecordType => Arc::increment_strong_count(untagged as *const RecordType),
                ValueType::Pair => {
                    Gc::increment_reference_count(untagged as *mut GcInner<lists::Pair>)
                }
                ValueType::Any => {
                    Gc::increment_reference_count(untagged as *mut GcInner<Gc<dyn Any>>)
                }
                ValueType::Reserved => todo!(),
                ValueType::Undefined
                | ValueType::Null
                | ValueType::Boolean
                | ValueType::Character => (),
            }
        }
        Self(raw)
    }

    /// Creates a raw u64 from a Value. Does not decrement the reference count.
    /// Calling this function without turning the raw value into a Value via
    /// [from_raw] is equivalent to calling mem::forget on the value.
    pub fn into_raw(val: Self) -> u64 {
        ManuallyDrop::new(val).0
    }

    /// Creates a raw u64 from the Value. Does not decrement the reference count.
    pub fn as_raw(this: &Self) -> u64 {
        this.0
    }

    fn from_ptr_and_tag<T>(ptr: *const T, tag: ValueType) -> Self {
        Self(ptr as u64 | tag as u64)
    }

    fn from_mut_ptr_and_tag<T>(ptr: *mut T, tag: ValueType) -> Self {
        Self(ptr as u64 | tag as u64)
    }

    pub fn undefined() -> Self {
        Self(ValueType::Undefined as u64)
    }

    pub fn null() -> Self {
        Self(ValueType::Null as u64)
    }

    pub fn datum_from_syntax(syntax: &Syntax) -> Self {
        match syntax {
            Syntax::Null { .. } => Self::null(),
            Syntax::List { list, .. } => {
                let mut curr = Self::datum_from_syntax(list.last().unwrap());
                for item in list[..list.len() - 1].iter().rev() {
                    curr = Self::from(Gc::new(lists::Pair(Self::datum_from_syntax(item), curr)));
                }
                curr
            }
            Syntax::Vector { vector, .. } => Self::from(
                vector
                    .iter()
                    .map(Self::datum_from_syntax)
                    .collect::<Vec<_>>(),
            ),
            Syntax::ByteVector { vector, .. } => Self::from(vector.clone()),
            Syntax::Literal { literal, .. } => Self::from(literal.clone()),
            Syntax::Identifier { ident, .. } => Self::new(UnpackedValue::Symbol(Arc::new(
                AlignedString(ident.name.clone()),
            ))),
        }
    }

    pub fn type_of(&self) -> ValueType {
        ValueType::from(self.0 & TAG)
    }

    pub fn type_name(&self) -> &'static str {
        match self.type_of() {
            ValueType::Undefined => "undefined",
            ValueType::Null => "null",
            ValueType::Boolean => "bool",
            ValueType::Number => "number",
            ValueType::Character => "character",
            ValueType::String => "string",
            ValueType::Symbol => "symbol",
            ValueType::Pair => "pair",
            ValueType::Vector => "vector",
            ValueType::ByteVector => "byte vector",
            ValueType::Syntax => "syntax",
            ValueType::Closure => "procedure",
            _ => "record",
        }
    }

    pub fn unpack(self) -> UnpackedValue {
        let raw = ManuallyDrop::new(self).0;
        let tag = ValueType::from(raw & TAG);
        let untagged = raw & !TAG;
        match tag {
            ValueType::Undefined => UnpackedValue::Undefined,
            ValueType::Null => UnpackedValue::Null,
            ValueType::Boolean => {
                let untagged = untagged >> TAG_BITS;
                UnpackedValue::Boolean(untagged != 0)
            }
            ValueType::Character => {
                let untagged = (untagged >> TAG_BITS) as u32;
                UnpackedValue::Character(char::from_u32(untagged).unwrap())
            }
            ValueType::Number => {
                let number = unsafe { Arc::from_raw(untagged as *const Number) };
                UnpackedValue::Number(number)
            }
            ValueType::String => {
                let str = unsafe { Arc::from_raw(untagged as *const AlignedString) };
                UnpackedValue::String(str)
            }
            ValueType::Symbol => {
                let sym = unsafe { Arc::from_raw(untagged as *const AlignedString) };
                UnpackedValue::Symbol(sym)
            }
            ValueType::Vector => {
                let vec =
                    unsafe { Gc::from_raw(untagged as *mut GcInner<vectors::AlignedVector<Self>>) };
                UnpackedValue::Vector(vec)
            }
            ValueType::ByteVector => {
                let bvec = unsafe { Arc::from_raw(untagged as *const vectors::AlignedVector<u8>) };
                UnpackedValue::ByteVector(bvec)
            }
            ValueType::Syntax => {
                let syn = unsafe { Arc::from_raw(untagged as *const Syntax) };
                UnpackedValue::Syntax(syn)
            }
            ValueType::Closure => {
                let clos = unsafe { Gc::from_raw(untagged as *mut GcInner<Closure>) };
                UnpackedValue::Closure(clos)
            }
            ValueType::Record => {
                let rec = unsafe { Gc::from_raw(untagged as *mut GcInner<Record>) };
                UnpackedValue::Record(rec)
            }
            ValueType::RecordType => {
                let rt = unsafe { Arc::from_raw(untagged as *const RecordType) };
                UnpackedValue::RecordType(rt)
            }
            ValueType::Pair => {
                let pair = unsafe { Gc::from_raw(untagged as *mut GcInner<lists::Pair>) };
                UnpackedValue::Pair(pair)
            }
            ValueType::Any => {
                let any = unsafe { Gc::from_raw(untagged as *mut GcInner<Gc<dyn Any>>) };
                UnpackedValue::Any(any)
            }
            ValueType::Reserved => todo!(),
        }
    }

    pub fn unpacked_ref(&self) -> UnpackedValueRef<'_> {
        let unpacked = ManuallyDrop::new(Value(self.0).unpack());
        UnpackedValueRef {
            unpacked,
            marker: PhantomData,
        }
    }

    pub fn try_into_sym(self) -> Result<Arc<AlignedString>, Condition> {
        match self.unpack() {
            UnpackedValue::Symbol(sym) => Ok(sym),
            e => Err(Condition::invalid_type("symbol", e.type_name())),
        }
    }
}

impl PartialEq for Value {
    fn eq(&self, rhs: &Self) -> bool {
        *self.unpacked_ref() == *rhs.unpacked_ref()
    }
}

impl Clone for Value {
    fn clone(&self) -> Self {
        unsafe { Self::from_raw_inc_rc(self.0) }
    }
}

impl Drop for Value {
    fn drop(&mut self) {
        // FIXME: This is a pretty dumb way to do this, do it manually!
        unsafe { ManuallyDrop::drop(&mut ManuallyDrop::new(Self(self.0).unpack())) }
    }
}

impl fmt::Display for Value {
    fn fmt(&self, f: &mut fmt::Formatter<'_>) -> fmt::Result {
        <UnpackedValue as fmt::Display>::fmt(&*self.unpacked_ref(), f)
    }
}

impl fmt::Debug for Value {
    fn fmt(&self, f: &mut fmt::Formatter<'_>) -> fmt::Result {
        <UnpackedValue as fmt::Debug>::fmt(&*self.unpacked_ref(), f)
    }
}

unsafe impl Trace for Value {
    unsafe fn visit_children(&self, visitor: unsafe fn(crate::gc::OpaqueGcPtr)) {
        unsafe {
            self.unpacked_ref().visit_children(visitor);
        }
    }

    unsafe fn finalize(&mut self) {
        unsafe { ManuallyDrop::new(Self(self.0).unpack()).finalize() }
    }
}

pub struct UnpackedValueRef<'a> {
    unpacked: ManuallyDrop<UnpackedValue>,
    marker: PhantomData<&'a UnpackedValue>,
}

impl Deref for UnpackedValueRef<'_> {
    type Target = UnpackedValue;

    fn deref(&self) -> &Self::Target {
        &self.unpacked
    }
}

impl From<ast::Literal> for Value {
    fn from(lit: ast::Literal) -> Self {
        Value::new(lit.into())
    }
}

impl From<Exception> for Value {
    fn from(exception: Exception) -> Self {
        // Until we can decide on a good method for including the stack trace with
        // the new condition, just return the object.
        exception.obj
    }
}

#[repr(u64)]
#[derive(Copy, Clone, Debug, PartialEq, Eq, Hash)]
pub enum ValueType {
    Undefined = 0,
    Null = 1,
    Boolean = 2,
    Character = 3,
    Number = 4,
    String = 5,
    Symbol = 6,
    Vector = 7,
    ByteVector = 8,
    Syntax = 9,
    Closure = 10,
    Record = 11,
    RecordType = 12,
    Pair = 13,
    Any = 14,
    Reserved = 15,
}

// TODO: Make TryFrom with error
impl From<u64> for ValueType {
    fn from(tag: u64) -> Self {
        match tag {
            0 => Self::Undefined,
            1 => Self::Null,
            2 => Self::Boolean,
            3 => Self::Character,
            4 => Self::Number,
            5 => Self::String,
            6 => Self::Symbol,
            7 => Self::Vector,
            8 => Self::ByteVector,
            9 => Self::Syntax,
            10 => Self::Closure,
            11 => Self::Record,
            12 => Self::RecordType,
            13 => Self::Pair,
            14 => Self::Any,
            tag => panic!("Invalid tag: {tag}"),
        }
    }
}

/// The external, unpacked representation of a scheme value.
///
/// Values that are not potentially cyclical, such as syntax objects and byte
/// vectors use Arcs as they are much less expensive than Gc types.
#[non_exhaustive]
#[derive(Trace, Clone)]
pub enum UnpackedValue {
    Undefined,
    Null,
    Boolean(bool),
    Character(char),
    Number(Arc<Number>),
    String(Arc<AlignedString>),
    Symbol(Arc<AlignedString>),
    Vector(Gc<vectors::AlignedVector<Value>>),
    ByteVector(Arc<vectors::AlignedVector<u8>>),
    Syntax(Arc<Syntax>),
    Closure(Gc<Closure>),
    Record(Gc<Record>),
    // Condition(Gc<Condition>),
    RecordType(Arc<RecordType>),
    Pair(Gc<lists::Pair>),
    Any(Gc<Gc<dyn Any>>),
    // HashTable,
    // OtherData(Gc<OtherData>),
}

impl UnpackedValue {
    pub fn into_value(self) -> Value {
        match self {
            Self::Undefined => Value::undefined(),
            Self::Null => Value::null(),
            Self::Boolean(b) => Value((b as u64) << TAG_BITS | ValueType::Boolean as u64),
            Self::Character(c) => Value((c as u64) << TAG_BITS | ValueType::Character as u64),
            Self::Number(num) => {
                let untagged = Arc::into_raw(num);
                Value::from_ptr_and_tag(untagged, ValueType::Number)
            }
            Self::String(str) => {
                let untagged = Arc::into_raw(str);
                Value::from_ptr_and_tag(untagged, ValueType::String)
            }
            Self::Symbol(sym) => {
                let untagged = Arc::into_raw(sym);
                Value::from_ptr_and_tag(untagged, ValueType::Symbol)
            }
            Self::Vector(vec) => {
                let untagged = Gc::into_raw(vec);
                Value::from_mut_ptr_and_tag(untagged, ValueType::Vector)
            }
            Self::ByteVector(b_vec) => {
                let untagged = Arc::into_raw(b_vec);
                Value::from_ptr_and_tag(untagged, ValueType::ByteVector)
            }
            Self::Syntax(syn) => {
                let untagged = Arc::into_raw(syn);
                Value::from_ptr_and_tag(untagged, ValueType::Syntax)
            }
            Self::Closure(clos) => {
                let untagged = Gc::into_raw(clos);
                Value::from_mut_ptr_and_tag(untagged, ValueType::Closure)
            }
            Self::Record(rec) => {
                let untagged = Gc::into_raw(rec);
                Value::from_mut_ptr_and_tag(untagged, ValueType::Record)
            }
            Self::RecordType(rt) => {
                let untagged = Arc::into_raw(rt);
                Value::from_ptr_and_tag(untagged, ValueType::RecordType)
            }
            Self::Pair(pair) => {
                let untagged = Gc::into_raw(pair);
                Value::from_mut_ptr_and_tag(untagged, ValueType::Pair)
            }
            Self::Any(any) => {
                let untagged = Gc::into_raw(any);
                Value::from_mut_ptr_and_tag(untagged, ValueType::Any)
            }
        }
    }

    pub fn type_name(&self) -> &'static str {
        match self {
            Self::Undefined => "undefined",
            Self::Boolean(_) => "bool",
            Self::Number(_) => "number",
            Self::Character(_) => "character",
            Self::String(_) => "string",
            Self::Symbol(_) => "symbol",
            Self::Pair(_) | Self::Null => "pair",
            Self::Vector(_) => "vector",
            Self::ByteVector(_) => "byte vector",
            Self::Syntax(_) => "syntax",
            Self::Closure(_) => "procedure",
            Self::Record(_) | Self::RecordType(_) | Self::Any(_) => "record",
        }
    }
}

impl PartialEq for UnpackedValue {
    fn eq(&self, rhs: &Self) -> bool {
        match (self, rhs) {
            (Self::Null, Self::Null) => true,
            (Self::Boolean(a), Self::Boolean(b)) => a == b,
            (Self::Number(a), Self::Number(b)) => a == b,
            (Self::Character(a), Self::Character(b)) => a == b,
            (Self::String(a), Self::String(b)) => a == b,
            (Self::Symbol(a), Self::Symbol(b)) => a == b,
            (Self::Pair(a), Self::Pair(b)) => a == b,
            (Self::Vector(a), Self::Vector(b)) => a == b,
            (Self::ByteVector(a), Self::ByteVector(b)) => a == b,
            (Self::Closure(a), Self::Closure(b)) => Gc::ptr_eq(a, b),
            // TODO: Syntax
            _ => false,
        }
    }
}

impl fmt::Display for UnpackedValue {
    fn fmt(&self, f: &mut fmt::Formatter<'_>) -> fmt::Result {
        match self {
            Self::Undefined => write!(f, "<undefined>"),
            Self::Null => write!(f, "()"),
            Self::Boolean(true) => write!(f, "#t"),
            Self::Boolean(false) => write!(f, "#f"),
            Self::Number(number) => write!(f, "{number}"),
            Self::Character(c) => write!(f, "#\\{c}"),
            Self::String(string) => write!(f, "{string}"),
            Self::Symbol(symbol) => write!(f, "{symbol}"),
            Self::Pair(pair) => {
                let pair_read = pair.read();
                let lists::Pair(car, cdr) = pair_read.as_ref();
                lists::display_list(car, cdr, f)
            }
            Self::Vector(v) => {
                let v_read = v.read();
                vectors::display_vec("#(", v_read.as_ref(), f)
            }
            Self::ByteVector(v) => vectors::display_vec("#u8(", v, f),
            Self::Closure(_) => write!(f, "<procedure>"),
            // Self::Condition(cond) => write!(f, "<{cond:?}>"),
            Self::Record(record) => write!(f, "<{record:?}>"),
<<<<<<< HEAD
            Self::Syntax(syntax) => write!(f, "{:?}", syntax),
            _ => write!(f, "<record>"),
            // TODO: Add custom display for Condition
=======
            Self::Syntax(syntax) => write!(f, "{syntax:?}"),
            Self::OtherData(_) => write!(f, "<unknown record>"),
>>>>>>> 318f30dd
        }
    }
}

impl fmt::Debug for UnpackedValue {
    fn fmt(&self, f: &mut fmt::Formatter<'_>) -> fmt::Result {
        match self {
            Self::Undefined => write!(f, "<undefined>"),
            Self::Null => write!(f, "()"),
            Self::Boolean(true) => write!(f, "#t"),
            Self::Boolean(false) => write!(f, "#f"),
            Self::Number(number) => write!(f, "{number:?}"),
            Self::Character(c) => write!(f, "#\\{c}"),
            Self::String(string) => write!(f, "{string:?}"),
            Self::Symbol(symbol) => write!(f, "{symbol}"),
            Self::Pair(pair) => {
                let pair_read = pair.read();
                let lists::Pair(car, cdr) = pair_read.as_ref();
                lists::debug_list(car, cdr, f)
            }
            Self::Vector(v) => {
                let v_read = v.read();
                vectors::display_vec("#(", v_read.as_ref(), f)
            }
            Self::ByteVector(v) => vectors::display_vec("#u8(", v, f),
            Self::Syntax(syntax) => write!(f, "{syntax:?}"),
            Self::Closure(proc) => write!(f, "#<procedure {proc:?}>"),
            Self::Record(record) => write!(f, "<{record:?}>"),
            _ => write!(f, "<record>"),
            // TODO: Add custom display for Condition
        }
    }
}

impl From<ast::Literal> for UnpackedValue {
    fn from(lit: ast::Literal) -> Self {
        match lit {
            ast::Literal::Number(n) => Self::Number(Arc::new(n.clone())),
            ast::Literal::Boolean(b) => Self::Boolean(b),
            ast::Literal::String(s) => Self::String(Arc::new(AlignedString(s.clone()))),
            ast::Literal::Character(c) => Self::Character(c),
            ast::Literal::ByteVector(v) => {
                Self::ByteVector(Arc::new(vectors::AlignedVector(v.clone())))
            }
        }
    }
}

macro_rules! impl_try_from_value_for {
    ($ty:ty, $variant:ident, $type_name:literal) => {
        impl From<$ty> for UnpackedValue {
            fn from(v: $ty) -> Self {
                Self::$variant(v)
            }
        }

        impl From<$ty> for Value {
            fn from(v: $ty) -> Self {
                UnpackedValue::from(v).into_value()
            }
        }

        impl TryFrom<UnpackedValue> for $ty {
            type Error = Condition;

            fn try_from(v: UnpackedValue) -> Result<Self, Self::Error> {
                match v {
                    UnpackedValue::$variant(v) => Ok(v),
                    e => Err(Condition::invalid_type($type_name, e.type_name())),
                }
            }
        }

        impl TryFrom<Value> for $ty {
            type Error = Condition;

            fn try_from(v: Value) -> Result<Self, Self::Error> {
                v.unpack().try_into()
            }
        }
    };
}

impl_try_from_value_for!(bool, Boolean, "bool");
impl_try_from_value_for!(char, Character, "char");
impl_try_from_value_for!(Arc<Number>, Number, "number");
impl_try_from_value_for!(Arc<AlignedString>, String, "string");
impl_try_from_value_for!(Gc<vectors::AlignedVector<Value>>, Vector, "vector");
impl_try_from_value_for!(Arc<vectors::AlignedVector<u8>>, ByteVector, "byte-vector");
impl_try_from_value_for!(Arc<Syntax>, Syntax, "syntax");
impl_try_from_value_for!(Gc<Closure>, Closure, "procedure");
impl_try_from_value_for!(Gc<lists::Pair>, Pair, "pair");
impl_try_from_value_for!(Gc<Record>, Record, "record");
impl_try_from_value_for!(Arc<RecordType>, RecordType, "rt");
impl_try_from_value_for!(Gc<Gc<dyn Any>>, Any, "record");
// impl_try_from_value_for!(Gc<OtherData>, OtherData, "record");

macro_rules! impl_from_wrapped_for {
    ($ty:ty, $variant:ident, $wrapper:expr_2021) => {
        impl From<$ty> for UnpackedValue {
            fn from(v: $ty) -> Self {
                Self::$variant(($wrapper)(v))
            }
        }

        impl From<$ty> for Value {
            fn from(v: $ty) -> Self {
                UnpackedValue::from(v).into_value()
            }
        }
    };
}

impl_from_wrapped_for!(Number, Number, Arc::new);
impl_from_wrapped_for!(String, String, |str| Arc::new(AlignedString::new(str)));
impl_from_wrapped_for!(Vec<Value>, Vector, |vec| Gc::new(
    vectors::AlignedVector::new(vec)
));
impl_from_wrapped_for!(Vec<u8>, ByteVector, |vec| Arc::new(
    vectors::AlignedVector::new(vec)
));
impl_from_wrapped_for!(Syntax, Syntax, Arc::new);
impl_from_wrapped_for!(Closure, Closure, Gc::from);
impl_from_wrapped_for!((Value, Value), Pair, |(car, cdr)| Gc::new(
    lists::Pair::new(car, cdr)
));

macro_rules! impl_try_from_for_any {
    ($ty:ty, $name:literal) => {
        impl From<$ty> for UnpackedValue {
            fn from(val: $ty) -> Self {
                Self::Any(Gc::new(Gc::into_any(Gc::new(val))))
            }
        }

        impl From<$ty> for Value {
            fn from(val: $ty) -> Self {
                UnpackedValue::from(val).into_value()
            }
        }

        impl TryFrom<UnpackedValue> for Gc<$ty> {
            type Error = Condition;

            fn try_from(val: UnpackedValue) -> Result<Self, Self::Error> {
                let any = match val {
                    UnpackedValue::Any(v) => v,
                    e => return Err(Condition::invalid_type($name, e.type_name())),
                };
                let any = any.read().clone();
                match any.downcast::<$ty>() {
                    Ok(ok) => Ok(ok),
                    Err(_) => Err(Condition::invalid_type($name, "record")),
                }
            }
        }

        impl TryFrom<Value> for Gc<$ty> {
            type Error = Condition;

            fn try_from(val: Value) -> Result<Self, Self::Error> {
                Self::try_from(val.unpack())
            }
        }
    };
}

impl_try_from_for_any!(Condition, "condition");
impl_try_from_for_any!(CapturedEnv, "captured-env");
impl_try_from_for_any!(Transformer, "transformer");

#[derive(Clone, Debug, Trace)]
pub(crate) struct ReflexiveValue(pub(crate) Value);

impl AsRef<Value> for ReflexiveValue {
    fn as_ref(&self) -> &Value {
        &self.0
    }
}

impl Hash for ReflexiveValue {
    fn hash<H: std::hash::Hasher>(&self, state: &mut H) {
        let unpacked = self.0.unpacked_ref();
        std::mem::discriminant(&*unpacked).hash(state);
        match &*unpacked {
            UnpackedValue::Undefined => (),
            UnpackedValue::Null => (),
            UnpackedValue::Boolean(b) => b.hash(state),
            UnpackedValue::Character(c) => c.hash(state),
            UnpackedValue::Number(n) => ReflexiveNumber(n.clone()).hash(state),
            UnpackedValue::String(s) => s.hash(state),
            UnpackedValue::Symbol(s) => s.hash(state),
            /*
            UnpackedValue::Vector(v) => {
                let v_read = v.read();
                for val in v_read.as_ref().iter() {
                    ReflexiveValue(val.clone()).hash(state);
                }
            }
            */
            UnpackedValue::ByteVector(v) => v.hash(state),
            UnpackedValue::Syntax(s) => Arc::as_ptr(s).hash(state),
            UnpackedValue::Closure(c) => Gc::as_ptr(c).hash(state),
            UnpackedValue::Record(r) => Gc::as_ptr(r).hash(state),
            UnpackedValue::RecordType(rt) => Arc::as_ptr(rt).hash(state),
            UnpackedValue::Any(a) => Gc::as_ptr(a).hash(state),
            // UnpackedValue::Condition(c) => Gc::as_ptr(c).hash(state),
            // UnpackedValue::OtherData(o) => Gc::as_ptr(o).hash(state),
            // TODO: We can make this better by checking the vectors and list
            // for equivalence reflexively. But if we do that, we need to make
            // sure that constants cannot be set.
            UnpackedValue::Pair(p) => Gc::as_ptr(p).hash(state),
            UnpackedValue::Vector(v) => Gc::as_ptr(v).hash(state),
        }
    }
}

impl PartialEq for ReflexiveValue {
    fn eq(&self, rhs: &Self) -> bool {
        let unpacked_lhs = self.0.unpacked_ref();
        let unpacked_rhs = rhs.0.unpacked_ref();
        match (&*unpacked_lhs, &*unpacked_rhs) {
            (UnpackedValue::Undefined, UnpackedValue::Undefined) => true,
            (UnpackedValue::Null, UnpackedValue::Null) => true,
            (UnpackedValue::Boolean(a), UnpackedValue::Boolean(b)) => a == b,
            (UnpackedValue::Number(a), UnpackedValue::Number(b)) => {
                ReflexiveNumber(a.clone()) == ReflexiveNumber(b.clone())
            }
            (UnpackedValue::Character(a), UnpackedValue::Character(b)) => a == b,
            (UnpackedValue::String(a), UnpackedValue::String(b)) => a == b,
            (UnpackedValue::Symbol(a), UnpackedValue::Symbol(b)) => a == b,
            // See comment above in hash function
            (UnpackedValue::Pair(a), UnpackedValue::Pair(b)) => Gc::ptr_eq(a, b),
            (UnpackedValue::Vector(a), UnpackedValue::Vector(b)) => Gc::ptr_eq(a, b),
            /*
            (UnpackedValue::Vector(a), UnpackedValue::Vector(b)) => {
                let a_read = a.read();
                let b_read = b.read();
                a_read.as_ref().len() == b_read.as_ref().len()
                    && a_read
                        .as_ref()
                        .iter()
                        .zip(b_read.as_ref().iter())
                        .any(|(l, r)| ReflexiveValue(l.clone()) != ReflexiveValue(r.clone()))
            }
            */
            (UnpackedValue::ByteVector(a), UnpackedValue::ByteVector(b)) => a == b,
            (UnpackedValue::Syntax(a), UnpackedValue::Syntax(b)) => Arc::ptr_eq(a, b),
            (UnpackedValue::Closure(a), UnpackedValue::Closure(b)) => Gc::ptr_eq(a, b),
            (UnpackedValue::Record(a), UnpackedValue::Record(b)) => Gc::ptr_eq(a, b),
            (UnpackedValue::RecordType(a), UnpackedValue::RecordType(b)) => Arc::ptr_eq(a, b),
            (UnpackedValue::Any(a), UnpackedValue::Any(b)) => Gc::ptr_eq(a, b),
            _ => false,
        }
    }
}

impl Eq for ReflexiveValue {}

#[bridge(name = "not", lib = "(base)")]
pub async fn not(a: &Value) -> Result<Vec<Value>, Condition> {
    Ok(vec![Value::from(a.0 == ValueType::Boolean as u64)])
}

#[bridge(name = "eqv?", lib = "(base)")]
pub async fn eqv(a: &Value, b: &Value) -> Result<Vec<Value>, Condition> {
    Ok(vec![Value::from(a == b)])
}

#[bridge(name = "eq?", lib = "(base)")]
pub async fn eq(a: &Value, b: &Value) -> Result<Vec<Value>, Condition> {
    Ok(vec![Value::from(a.0 == b.0)])
}

#[bridge(name = "boolean?", lib = "(base)")]
pub async fn boolean_pred(arg: &Value) -> Result<Vec<Value>, Condition> {
    Ok(vec![Value::from(arg.type_of() == ValueType::Boolean)])
}

#[bridge(name = "boolean=?", lib = "(base)")]
pub async fn boolean_eq_pred(a: &Value, args: &[Value]) -> Result<Vec<Value>, Condition> {
    let res = if a.type_of() == ValueType::Boolean {
        args.iter().all(|arg| arg == a)
    } else {
        false
    };
    Ok(vec![Value::from(res)])
}

#[bridge(name = "symbol?", lib = "(base)")]
pub async fn symbol_pred(arg: &Value) -> Result<Vec<Value>, Condition> {
    Ok(vec![Value::from(arg.type_of() == ValueType::Symbol)])
}

#[bridge(name = "char?", lib = "(base)")]
pub async fn char_pred(arg: &Value) -> Result<Vec<Value>, Condition> {
    Ok(vec![Value::from(arg.type_of() == ValueType::Character)])
}

#[bridge(name = "vector?", lib = "(base)")]
pub async fn vector_pred(arg: &Value) -> Result<Vec<Value>, Condition> {
    Ok(vec![Value::from(arg.type_of() == ValueType::Vector)])
}

#[bridge(name = "null?", lib = "(base)")]
pub async fn null_pred(arg: &Value) -> Result<Vec<Value>, Condition> {
    Ok(vec![Value::from(arg.type_of() == ValueType::Null)])
}

#[bridge(name = "pair?", lib = "(base)")]
pub async fn pair_pred(arg: &Value) -> Result<Vec<Value>, Condition> {
    Ok(vec![Value::from(arg.type_of() == ValueType::Pair)])
}

#[bridge(name = "string?", lib = "(base)")]
pub async fn string_pred(arg: &Value) -> Result<Vec<Value>, Condition> {
    Ok(vec![Value::from(arg.type_of() == ValueType::String)])
}

#[bridge(name = "procedure?", lib = "(base)")]
pub async fn procedure_pred(arg: &Value) -> Result<Vec<Value>, Condition> {
    Ok(vec![Value::from(arg.type_of() == ValueType::Closure)])
}

/*
#[bridge(name = "future?", lib = "(base)")]
pub async fn future_pred(arg: &Gc<Value>) -> Result<Vec<Gc<Value>>, Condition> {
    let arg = arg.read();
    Ok(vec![Gc::new(Value::Boolean(matches!(
        &*arg,
        Value::Future(_)
    )))])
}
*/

#[bridge(name = "display", lib = "(base)")]
pub async fn display(arg: &Value) -> Result<Vec<Value>, Condition> {
    print!("{arg}");
    let _ = std::io::stdout().flush();
    Ok(Vec::new())
}<|MERGE_RESOLUTION|>--- conflicted
+++ resolved
@@ -500,14 +500,9 @@
             Self::Closure(_) => write!(f, "<procedure>"),
             // Self::Condition(cond) => write!(f, "<{cond:?}>"),
             Self::Record(record) => write!(f, "<{record:?}>"),
-<<<<<<< HEAD
-            Self::Syntax(syntax) => write!(f, "{:?}", syntax),
+            Self::Syntax(syntax) => write!(f, "{syntax:?}"),
             _ => write!(f, "<record>"),
             // TODO: Add custom display for Condition
-=======
-            Self::Syntax(syntax) => write!(f, "{syntax:?}"),
-            Self::OtherData(_) => write!(f, "<unknown record>"),
->>>>>>> 318f30dd
         }
     }
 }
