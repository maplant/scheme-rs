//! An implementation of the algorithm described in the paper Concurrent
//! Cycle Collection in Reference Counted Systems by David F. Bacon and
//! V.T. Rajan.

use std::{
    ptr::NonNull,
    sync::{atomic::AtomicUsize, Mutex, OnceLock},
    time::{Duration, Instant},
};
use tokio::{
    sync::mpsc::{UnboundedReceiver, UnboundedSender, unbounded_channel},
    task::JoinHandle,
};

use super::{Color, GcInner, OpaqueGcPtr};

#[derive(Copy, Clone)]
pub struct Mutation {
    kind: MutationKind,
    gc: OpaqueGcPtr,
}

impl Mutation {
    fn new(kind: MutationKind, gc: OpaqueGcPtr) -> Self {
        Self { kind, gc }
    }
}

unsafe impl Send for Mutation {}
unsafe impl Sync for Mutation {}

#[derive(Copy, Clone, Debug)]
pub enum MutationKind {
    Inc,
    Dec,
}

/// Instead of mutations being atomic (via an atomic variable), they're buffered into
/// "epochs", and handled by precisely one thread.
struct MutationBuffer {
    mutation_buffer_tx: UnboundedSender<Mutation>,
    mutation_buffer_rx: Mutex<Option<UnboundedReceiver<Mutation>>>,
}

static PENDING_MUTATIONS: AtomicUsize = AtomicUsize::new(0);

unsafe impl Sync for MutationBuffer {}

impl Default for MutationBuffer {
    fn default() -> Self {
        let (mutation_buffer_tx, mutation_buffer_rx) = unbounded_channel();
        Self {
            mutation_buffer_tx,
            mutation_buffer_rx: Mutex::new(Some(mutation_buffer_rx)),
        }
    }
}

static MUTATION_BUFFER: OnceLock<MutationBuffer> = OnceLock::new();

static MAX_PENDING_MUTATIONS_ALLOWED: usize = 100_000;

pub(crate) async fn yield_until_gc_cleared() {
    while PENDING_MUTATIONS.load(std::sync::atomic::Ordering::Relaxed)
        > MAX_PENDING_MUTATIONS_ALLOWED
    {
        tokio::task::yield_now().await
    }
}

pub(super) fn inc_rc<T: ?Sized>(gc: NonNull<GcInner<T>>) {
    // Disregard any send errors. If the receiver was dropped then the process
    // is exiting and we don't care if we leak.
    let _ = MUTATION_BUFFER
        .get_or_init(MutationBuffer::default)
        .mutation_buffer_tx
        .send(Mutation::new(MutationKind::Inc, OpaqueGcPtr::from(gc)));
}

pub(super) fn dec_rc<T: ?Sized>(gc: NonNull<GcInner<T>>) {
    // Disregard any send errors. If the receiver was dropped then the process
    // is exiting and we don't care if we leak.
    let _ = MUTATION_BUFFER
        .get_or_init(MutationBuffer::default)
        .mutation_buffer_tx
        .send(Mutation::new(MutationKind::Dec, OpaqueGcPtr::from(gc)));
}

static COLLECTOR_TASK: OnceLock<JoinHandle<()>> = OnceLock::new();

pub fn init_gc() {
    // SAFETY: We DO NOT mutate MUTATION_BUFFER, we mutate the _interior once lock_.
    let _ = MUTATION_BUFFER.get_or_init(MutationBuffer::default);
    let _ = COLLECTOR_TASK
        .get_or_init(|| tokio::task::spawn(async { unsafe { run_garbage_collector().await } }));
}

const MIN_MUTATIONS_PER_EPOCH: usize = 1_000;
const AVG_MUTATIONS_PER_EPOCH: usize = MAX_PENDING_MUTATIONS_ALLOWED >> 1; // 10_000; // No idea what a good value is here.

async unsafe fn run_garbage_collector() {
<<<<<<< HEAD
    let mut last_epoch = Instant::now();
    let mut mutation_buffer: Vec<_> = Vec::with_capacity(AVG_MUTATIONS_PER_EPOCH);
    let mut mutation_buffer_rx = MUTATION_BUFFER
        .get_or_init(MutationBuffer::default)
        .mutation_buffer_rx
        .lock()
        .unwrap()
        .take()
        .unwrap();
    while epoch(
        &mut last_epoch,
        &mut mutation_buffer_rx,
        &mut mutation_buffer,
    )
    .await
    {}
=======
    unsafe {
        let mut last_epoch = Instant::now();
        let mut mutation_buffer: Vec<_> = Vec::with_capacity(MAX_MUTATIONS_PER_EPOCH);
        let mut mutation_buffer_rx = MUTATION_BUFFER
            .get_or_init(MutationBuffer::default)
            .mutation_buffer_rx
            .lock()
            .unwrap()
            .take()
            .unwrap();
        while epoch(
            &mut last_epoch,
            &mut mutation_buffer_rx,
            &mut mutation_buffer,
        )
        .await
        {}
    }
>>>>>>> 6f03c6fa
}

// Run a collection epoch. Returns false if we've been cancelled and should exit.
async unsafe fn epoch(
    last_epoch: &mut Instant,
    mutation_buffer_rx: &mut UnboundedReceiver<Mutation>,
    mutation_buffer: &mut Vec<Mutation>,
) -> bool {
    unsafe {
        process_mutation_buffer(mutation_buffer_rx, mutation_buffer).await;
    }
    let duration_since_last_epoch = Instant::now() - *last_epoch;
    if duration_since_last_epoch > Duration::from_millis(100) {
        if tokio::task::spawn_blocking(|| unsafe { process_cycles() })
            .await
            .is_err()
        {
            return false;
        }

        *last_epoch = Instant::now();
    }
    true
}

/// SAFETY: this function is _not reentrant_, may only be called by once per epoch,
/// and must _complete_ before the next epoch.
async unsafe fn process_mutation_buffer(
    mutation_buffer_rx: &mut UnboundedReceiver<Mutation>,
    mutation_buffer: &mut Vec<Mutation>,
) {
    // It is very important that we do not delay any mutations that
    // have occurred at this point by an extra epoch.
    PENDING_MUTATIONS.store(
        mutation_buffer_rx.len(),
        std::sync::atomic::Ordering::Relaxed,
    );

    let to_recv = mutation_buffer_rx.len().max(MIN_MUTATIONS_PER_EPOCH);

    mutation_buffer_rx.recv_many(mutation_buffer, to_recv).await;
    for mutation in mutation_buffer.drain(..) {
        unsafe {
            match mutation.kind {
                MutationKind::Inc => increment(mutation.gc),
                MutationKind::Dec => decrement(mutation.gc),
            }
        }
    }
}

// SAFETY: These values can only be accessed by one thread at once.
static mut ROOTS: Vec<OpaqueGcPtr> = Vec::new();
static mut CYCLE_BUFFER: Vec<Vec<OpaqueGcPtr>> = Vec::new();
static mut CURRENT_CYCLE: Vec<OpaqueGcPtr> = Vec::new();

unsafe fn increment(s: OpaqueGcPtr) {
    unsafe {
        s.set_rc(s.rc() + 1);
        scan_black(s);
    }
}

unsafe fn decrement(s: OpaqueGcPtr) {
    unsafe {
        s.set_rc(s.rc() - 1);
        if s.rc() == 0 {
            release(s);
        } else {
            possible_root(s);
        }
    }
}

unsafe fn release(s: OpaqueGcPtr) {
    unsafe {
        for_each_child(s, decrement);
        s.set_color(Color::Black);
        if !s.buffered() {
            free(s);
        }
    }
}

unsafe fn possible_root(s: OpaqueGcPtr) {
    unsafe {
        scan_black(s);
        s.set_color(Color::Purple);
        if !s.buffered() {
            s.set_buffered(true);
            (&raw mut ROOTS).as_mut().unwrap().push(s);
        }
    }
}

unsafe fn process_cycles() {
    unsafe {
        free_cycles();
        collect_cycles();
        sigma_preparation();
    }
}

unsafe fn collect_cycles() {
    unsafe {
        mark_roots();
        scan_roots();
        collect_roots();
    }
}

// SAFETY: No function called by mark_roots may access ROOTS
unsafe fn mark_roots() {
    unsafe {
        let mut new_roots = Vec::new();
        for s in (&raw const ROOTS).as_ref().unwrap().iter() {
            if s.color() == Color::Purple && s.rc() > 0 {
                mark_gray(*s);
                new_roots.push(*s);
            } else {
                s.set_buffered(false);
                if s.rc() == 0 {
                    free(*s);
                }
            }
        }
        ROOTS = new_roots;
    }
}

unsafe fn scan_roots() {
    unsafe {
        for s in (&raw const ROOTS).as_ref().unwrap().iter() {
            scan(*s)
        }
    }
}

unsafe fn collect_roots() {
    unsafe {
        for s in std::mem::take((&raw mut ROOTS).as_mut().unwrap()) {
            if s.color() == Color::White {
                collect_white(s);
                let current_cycle = std::mem::take((&raw mut CURRENT_CYCLE).as_mut().unwrap());
                (&raw mut CYCLE_BUFFER)
                    .as_mut()
                    .unwrap()
                    .push(current_cycle);
            } else {
                s.set_buffered(false);
            }
        }
    }
}

unsafe fn mark_gray(s: OpaqueGcPtr) {
    unsafe {
        if s.color() != Color::Gray {
            s.set_color(Color::Gray);
            s.set_crc(s.rc() as isize);
            for_each_child(s, |t| {
                mark_gray(t);
                let t_crc = t.crc();
                if t_crc > 0 {
                    t.set_crc(t_crc - 1);
                }
            });
        }
    }
}

unsafe fn scan(s: OpaqueGcPtr) {
    unsafe {
        if s.color() == Color::Gray {
            if s.crc() == 0 {
                s.set_color(Color::White);
                for_each_child(s, scan);
            } else {
                scan_black(s);
            }
        }
    }
}

unsafe fn scan_black(s: OpaqueGcPtr) {
    unsafe {
        if s.color() != Color::Black {
            s.set_color(Color::Black);
            for_each_child(s, scan_black);
        }
    }
}

unsafe fn collect_white(s: OpaqueGcPtr) {
    unsafe {
        if s.color() == Color::White {
            s.set_color(Color::Orange);
            s.set_buffered(true);
            (&raw mut CURRENT_CYCLE).as_mut().unwrap().push(s);
            for_each_child(s, collect_white);
        }
    }
}

unsafe fn sigma_preparation() {
    unsafe {
        for c in (&raw const CYCLE_BUFFER).as_ref().unwrap() {
            for n in c {
                n.set_color(Color::Red);
                n.set_crc(n.rc() as isize);
            }
            for n in c {
                for_each_child(*n, |m| {
                    if m.color() == Color::Red && m.crc() > 0 {
                        m.set_crc(m.crc() - 1);
                    }
                });
            }
            for n in c {
                n.set_color(Color::Orange);
            }
        }
    }
}

unsafe fn free_cycles() {
    unsafe {
        for c in std::mem::take((&raw mut CYCLE_BUFFER).as_mut().unwrap())
            .into_iter()
            .rev()
        {
            if delta_test(&c) && sigma_test(&c) {
                free_cycle(&c);
            } else {
                refurbish(&c);
            }
        }
    }
}

unsafe fn delta_test(c: &[OpaqueGcPtr]) -> bool {
    unsafe {
        for n in c {
            if n.color() != Color::Orange {
                return false;
            }
        }
        true
    }
}

unsafe fn sigma_test(c: &[OpaqueGcPtr]) -> bool {
    unsafe {
        let mut sum = 0;
        for n in c {
            sum += n.crc();
        }
        sum == 0
        // TODO: I think this is still correct. Make CRC a usize and uncomment
        // out this code.
        /*
        // NOTE: This is the only function so far that I have not implemented
        // _exactly_ as the text reads. I do not understand why I would have to
        // continue iterating if I see a CRC > 0, as CRCs cannot be negative.
        for n in c {
            if *crc(*n) > 0 {
                return false;
            }
        }
        true
        */
    }
}

unsafe fn refurbish(c: &[OpaqueGcPtr]) {
    unsafe {
        for (i, n) in c.iter().enumerate() {
            match (i, n.color()) {
                (0, Color::Orange) | (_, Color::Purple) => {
                    n.set_color(Color::Purple);
                    (&raw mut ROOTS).as_mut().unwrap().push(*n);
                }
                _ => {
                    n.set_color(Color::Black);
                    n.set_buffered(false);
                }
            }
        }
    }
}

unsafe fn free_cycle(c: &[OpaqueGcPtr]) {
    unsafe {
        for n in c {
            n.set_color(Color::Red);
        }
        for n in c {
            for_each_child(*n, cyclic_decrement);
        }
        for n in c {
            free(*n);
        }
    }
}

unsafe fn cyclic_decrement(m: OpaqueGcPtr) {
    unsafe {
        if m.color() != Color::Red {
            if m.color() == Color::Orange {
                m.set_rc(m.rc() - 1);
                m.set_crc(m.crc() - 1);
            } else {
                decrement(m);
            }
        }
    }
}

unsafe fn for_each_child(s: OpaqueGcPtr, visitor: unsafe fn(OpaqueGcPtr)) {
    unsafe {
        let lock = s.lock().read().unwrap();
        (s.visit_children())(s.data(), visitor);
        drop(lock);
    }
}

unsafe fn free(s: OpaqueGcPtr) {
    unsafe {
        // Safety: No need to acquire a permit, s is guaranteed to be garbage.

        // Finalize the object:
        (s.finalize())(s.data_mut());

        // Deallocate the object:
        std::alloc::dealloc(s.header.as_ptr() as *mut u8, s.layout());
    }
}

#[cfg(test)]
mod test {
    use super::*;
    use crate::gc::*;
    use std::sync::Arc;

    #[tokio::test]
    async fn cycles() {
        #[derive(Default, Trace)]
        struct Cyclic {
            next: Option<Gc<Cyclic>>,
            out: Option<Arc<()>>,
        }

        let out_ptr = Arc::new(());

        let a = Gc::new(Cyclic::default());
        let b = Gc::new(Cyclic::default());
        let c = Gc::new(Cyclic::default());

        // a -> b -> c -
        // ^----------/
        a.write().next = Some(b.clone());
        b.write().next = Some(c.clone());
        b.write().out = Some(out_ptr.clone());
        c.write().next = Some(a.clone());

        assert_eq!(Arc::strong_count(&out_ptr), 2);

        drop(a);
        drop(b);
        drop(c);
        let mut mutation_buffer_rx = MUTATION_BUFFER
            .get_or_init(MutationBuffer::default)
            .mutation_buffer_rx
            .lock()
            .unwrap()
            .take()
            .unwrap();
        let mut mutation_buffer = Vec::new();
        unsafe {
            process_mutation_buffer(&mut mutation_buffer_rx, &mut mutation_buffer).await;
            process_cycles();
            process_cycles();
        }

        assert_eq!(Arc::strong_count(&out_ptr), 1);
    }
}<|MERGE_RESOLUTION|>--- conflicted
+++ resolved
@@ -4,7 +4,7 @@
 
 use std::{
     ptr::NonNull,
-    sync::{atomic::AtomicUsize, Mutex, OnceLock},
+    sync::{Mutex, OnceLock, atomic::AtomicUsize},
     time::{Duration, Instant},
 };
 use tokio::{
@@ -99,27 +99,9 @@
 const AVG_MUTATIONS_PER_EPOCH: usize = MAX_PENDING_MUTATIONS_ALLOWED >> 1; // 10_000; // No idea what a good value is here.
 
 async unsafe fn run_garbage_collector() {
-<<<<<<< HEAD
-    let mut last_epoch = Instant::now();
-    let mut mutation_buffer: Vec<_> = Vec::with_capacity(AVG_MUTATIONS_PER_EPOCH);
-    let mut mutation_buffer_rx = MUTATION_BUFFER
-        .get_or_init(MutationBuffer::default)
-        .mutation_buffer_rx
-        .lock()
-        .unwrap()
-        .take()
-        .unwrap();
-    while epoch(
-        &mut last_epoch,
-        &mut mutation_buffer_rx,
-        &mut mutation_buffer,
-    )
-    .await
-    {}
-=======
     unsafe {
         let mut last_epoch = Instant::now();
-        let mut mutation_buffer: Vec<_> = Vec::with_capacity(MAX_MUTATIONS_PER_EPOCH);
+        let mut mutation_buffer: Vec<_> = Vec::with_capacity(AVG_MUTATIONS_PER_EPOCH);
         let mut mutation_buffer_rx = MUTATION_BUFFER
             .get_or_init(MutationBuffer::default)
             .mutation_buffer_rx
@@ -135,7 +117,6 @@
         .await
         {}
     }
->>>>>>> 6f03c6fa
 }
 
 // Run a collection epoch. Returns false if we've been cancelled and should exit.
