use crate::{
    ast::DefinitionBody,
    cps::{Compile, Cps, codegen::RuntimeFunctionsBuilder},
    env::{Environment, Global},
    exceptions::{Condition, Exception, raise},
    gc::{Gc, GcInner, Trace, init_gc},
    lists::{self, list_to_vec},
    num,
<<<<<<< HEAD
    ports::{BufferMode, Port, Transcoder},
    proc::{Application, ContinuationPtr, DynamicWind, FuncDebugInfo, FuncPtr, Procedure, UserPtr},
    registry::{Library, Registry},
=======
    ports::Port,
    proc::{Application, ContinuationPtr, DynStack, FuncDebugInfo, FuncPtr, Procedure, UserPtr},
    registry::{ImportError, Library, Registry},
>>>>>>> 33c26752
    symbols::Symbol,
    syntax::Span,
    value::{Cell, ReflexiveValue, UnpackedValue, Value},
};
use scheme_rs_macros::{maybe_async, maybe_await, runtime_fn};
use std::{collections::HashSet, mem::ManuallyDrop, path::Path, sync::Arc};

/// Scheme-rs Runtime
///
/// # Safety:
///
/// The runtime contains the only live references to the LLVM Context and
/// therefore modules and allocated functions in the form a Sender of compilation
/// tasks.
///
/// When that sender's ref count is zero, it will cause the receiver to fail and
/// the compilation task will exit, allowing for a graceful shutdown.
///
/// However, this is dropping a lifetime. If we clone a procedure and drop the
/// runtime from whence it was cleaved, we're left with a dangling pointer.
///
/// In order to remedy this it is vitally important the closure has a back
/// pointer to the runtime.
#[derive(Trace, Clone)]
pub struct Runtime(pub(crate) Gc<RuntimeInner>);

impl Default for Runtime {
    fn default() -> Self {
        Self::new()
    }
}

impl Runtime {
    /// Creates a new runtime. Also initializes the garbage collector and
    /// creates a default registry with the bridge functions populated.
    pub fn new() -> Self {
        let this = Self(Gc::new(RuntimeInner::new()));
        let new_registry = Registry::new(&this);
        this.0.write().registry = new_registry;
        this
    }

    #[maybe_async]
    pub fn run_program(&self, path: &Path) -> Result<Vec<Value>, Exception> {
        #[cfg(not(feature = "async"))]
        use std::fs::File;

        #[cfg(feature = "tokio")]
        use tokio::{fs::File, io::BufReader};

        let progm = Library::new_program(self, path);
        let env = Environment::Top(progm);
        let sexprs = {
            let port = Port::new(
                maybe_await!(File::open(path)).unwrap(),
                true,
                BufferMode::Block,
                Transcoder::native(),
            );
            let file_name = path.file_name().unwrap().to_str().unwrap_or("<unknown>");
            let span = Span::new(file_name);
            maybe_await!(port.all_sexprs(span)).map_err(Condition::from)?
        };
        /*
        let input_port = port.get_input_port().unwrap();

        #[cfg(not(feature = "async"))]
        let mut input_port = input_port.lock().unwrap();

        #[cfg(feature = "tokio")]
        let mut input_port = input_port.lock().await;

        let mut parser = Parser::new(&file_name, &mut input_port);
        */

        // let sexprs = maybe_await!(parser.all_datums())
        //     .map_err(|err| ImportError::ParseSyntaxError(format!("{err:?}")))
        //     .unwrap();

        let body = maybe_await!(DefinitionBody::parse_lib_body(
            self,
            &sexprs,
            &env,
            sexprs[0].span()
        ))
        .unwrap();
        let compiled = body.compile_top_level();
        let closure = maybe_await!(self.compile_expr(compiled));

        maybe_await!(Application::new(closure, Vec::new(), None,).eval(&mut DynStack::default(),))
    }

    pub fn get_registry(&self) -> Registry {
        self.0.read().registry.clone()
    }

    #[maybe_async]
    pub fn compile_expr(&self, expr: Cps) -> Procedure {
        let (completion_tx, completion_rx) = completion();
        let task = CompilationTask {
            completion_tx,
            compilation_unit: expr,
            runtime: self.clone(),
        };
        let sender = { self.0.read().compilation_buffer_tx.clone() };
        let _ = maybe_await!(sender.send(task));
        // Wait for the compilation task to complete:
        maybe_await!(recv_procedure(completion_rx))
    }

    pub(crate) unsafe fn from_raw_inc_rc(rt: *mut GcInner<RuntimeInner>) -> Self {
        unsafe { Self(Gc::from_raw_inc_rc(rt)) }
    }
}

#[cfg(not(feature = "async"))]
type CompilationBufferTx = std::sync::mpsc::SyncSender<CompilationTask>;
#[cfg(not(feature = "async"))]
type CompilationBufferRx = std::sync::mpsc::Receiver<CompilationTask>;

#[cfg(feature = "async")]
type CompilationBufferTx = tokio::sync::mpsc::Sender<CompilationTask>;
#[cfg(feature = "async")]
type CompilationBufferRx = tokio::sync::mpsc::Receiver<CompilationTask>;

#[derive(Trace)]
pub(crate) struct RuntimeInner {
    /// Package registry
    pub(crate) registry: Registry,
    /// Channel to compilation task
    compilation_buffer_tx: CompilationBufferTx,
    pub(crate) constants_pool: HashSet<ReflexiveValue>,
    pub(crate) globals_pool: HashSet<Global>,
    pub(crate) debug_info: DebugInfo,
}

impl Default for RuntimeInner {
    fn default() -> Self {
        Self::new()
    }
}

const MAX_COMPILATION_TASKS: usize = 5; // Shrug

#[cfg(not(feature = "async"))]
fn compilation_buffer() -> (CompilationBufferTx, CompilationBufferRx) {
    std::sync::mpsc::sync_channel(MAX_COMPILATION_TASKS)
}

#[cfg(feature = "async")]
fn compilation_buffer() -> (CompilationBufferTx, CompilationBufferRx) {
    tokio::sync::mpsc::channel(MAX_COMPILATION_TASKS)
}

impl RuntimeInner {
    fn new() -> Self {
        // Ensure the GC is initialized:
        init_gc();
        let (compilation_buffer_tx, compilation_buffer_rx) = compilation_buffer();
        // According the inkwell (and therefore LLVM docs), one LlvmContext may
        // be present per thread. Thus, we spawn a new thread and a new
        // compilation task for every Runtime:
        std::thread::spawn(move || compilation_task(compilation_buffer_rx));
        RuntimeInner {
            registry: Registry::empty(),
            compilation_buffer_tx,
            constants_pool: HashSet::new(),
            globals_pool: HashSet::new(),
            debug_info: DebugInfo::default(),
        }
    }
}

#[derive(Trace, Clone, Debug, Default)]
pub struct DebugInfo {
    /// Stored locations:
    stored_spans: Vec<Arc<Span>>,
    /// Stored user function debug information:
    stored_func_info: Vec<Arc<FuncDebugInfo>>,
}

impl DebugInfo {
    pub fn store_span(&mut self, span: Arc<Span>) {
        self.stored_spans.push(span);
    }

    pub fn store_func_info(&mut self, debug_info: Arc<FuncDebugInfo>) {
        self.stored_func_info.push(debug_info);
    }
}

#[cfg(not(feature = "async"))]
type CompletionTx = std::sync::mpsc::SyncSender<Procedure>;
#[cfg(not(feature = "async"))]
type CompletionRx = std::sync::mpsc::Receiver<Procedure>;

#[cfg(feature = "async")]
type CompletionTx = tokio::sync::oneshot::Sender<Procedure>;
#[cfg(feature = "async")]
type CompletionRx = tokio::sync::oneshot::Receiver<Procedure>;

#[cfg(not(feature = "async"))]
fn completion() -> (CompletionTx, CompletionRx) {
    std::sync::mpsc::sync_channel(1)
}

#[cfg(feature = "async")]
fn completion() -> (CompletionTx, CompletionRx) {
    tokio::sync::oneshot::channel()
}

#[cfg(not(feature = "async"))]
fn recv_procedure(rx: CompletionRx) -> Procedure {
    rx.recv().unwrap()
}

#[cfg(feature = "async")]
async fn recv_procedure(rx: CompletionRx) -> Procedure {
    rx.await.unwrap()
}

struct CompilationTask {
    compilation_unit: Cps,
    completion_tx: CompletionTx,
    /// Since Contexts are per-thread, we will only ever see the same Runtime.
    /// However, we can't cache the Runtime, as that would cause a ref cycle
    /// that would prevent the last compilation buffer sender to drop.
    /// Therefore, its lifetime is that of the compilation task
    runtime: Runtime,
}

#[cfg(not(feature = "async"))]
fn recv_compilation_task(rx: &mut CompilationBufferRx) -> Option<CompilationTask> {
    rx.recv().ok()
}

#[cfg(feature = "async")]
fn recv_compilation_task(rx: &mut CompilationBufferRx) -> Option<CompilationTask> {
    rx.blocking_recv()
}

fn compilation_task(mut compilation_queue_rx: CompilationBufferRx) {
    use cranelift::prelude::*;
    use cranelift_jit::{JITBuilder, JITModule};

    let mut flag_builder = settings::builder();
    flag_builder.set("use_colocated_libcalls", "false").unwrap();
    // FIXME set back to true once the x64 backend supports it.
    flag_builder.set("is_pic", "false").unwrap();
    let isa_builder = cranelift_native::builder().unwrap_or_else(|msg| {
        panic!("host machine is not supported: {msg}");
    });
    let isa = isa_builder
        .finish(settings::Flags::new(flag_builder))
        .unwrap();

    let mut jit_builder = JITBuilder::with_isa(isa, cranelift_module::default_libcall_names());

    for runtime_fn in inventory::iter::<RuntimeFn> {
        (runtime_fn.install_symbol)(&mut jit_builder);
    }

    let mut module = JITModule::new(jit_builder);
    let mut runtime_funcs_builder = RuntimeFunctionsBuilder::default();

    for runtime_fn in inventory::iter::<RuntimeFn> {
        (runtime_fn.install_decl)(&mut runtime_funcs_builder, &mut module);
    }

    let runtime_funcs = runtime_funcs_builder.build().unwrap();

    // By storing all of the debug information in the same lifetime as the
    // Context, we can directly put pointers referencing the debug information
    // in our JIT compiled functions:
    let mut debug_info = DebugInfo::default();

    while let Some(task) = recv_compilation_task(&mut compilation_queue_rx) {
        let CompilationTask {
            completion_tx,
            compilation_unit,
            runtime,
        } = task;

        let proc =
            compilation_unit.into_procedure(runtime, &runtime_funcs, &mut module, &mut debug_info);

        let _ = completion_tx.send(proc);
    }
}

pub(crate) struct RuntimeFn {
    install_decl:
        for<'a> fn(&'a mut RuntimeFunctionsBuilder, module: &'a mut cranelift_jit::JITModule),
    install_symbol: for<'a> fn(&'a mut cranelift_jit::JITBuilder),
}

impl RuntimeFn {
    pub(crate) const fn new(
        install_decl: for<'a> fn(
            &'a mut RuntimeFunctionsBuilder,
            module: &'a mut cranelift_jit::JITModule,
        ),
        install_symbol: for<'a> fn(&'a mut cranelift_jit::JITBuilder),
    ) -> Self {
        Self {
            install_decl,
            install_symbol,
        }
    }
}

inventory::collect!(RuntimeFn);

unsafe fn arc_from_ptr<T>(ptr: *const T) -> Option<Arc<T>> {
    unsafe {
        if ptr.is_null() {
            return None;
        }
        Arc::increment_strong_count(ptr);
        Some(Arc::from_raw(ptr))
    }
}

/// Allocate a new Gc with a value of undefined
#[runtime_fn]
unsafe extern "C" fn alloc_cell() -> i64 {
    Value::into_raw(Value::from(Cell(Gc::new(Value::undefined())))) as i64
}

/// Read the value of a Cell
#[runtime_fn]
unsafe extern "C" fn read_cell(cell: i64) -> i64 {
    unsafe {
        let cell = Value::from_raw(cell as u64);
        let cell: Cell = cell.try_into().unwrap();
        // We do not need to increment the reference count of the cell, it is going to
        // be decremented at the end of this function.
        let cell = ManuallyDrop::new(cell);
        let cell_read = cell.0.read();
        let raw = Value::as_raw(&cell_read);
        raw as i64
    }
}

/// Decrement the reference count of a value
#[runtime_fn]
unsafe extern "C" fn dropv(val: *const i64, num_drops: u32) {
    unsafe {
        for i in 0..num_drops {
            drop(Value::from_raw(val.add(i as usize).read() as u64));
        }
    }
}

/// Create a boxed application
#[runtime_fn]
unsafe extern "C" fn apply(
    runtime: *mut GcInner<RuntimeInner>,
    op: i64,
    args: *const i64,
    num_args: u32,
    span: *const Span,
) -> *mut Application {
    unsafe {
        let args: Vec<_> = (0..num_args)
            .map(|i| Value::from_raw_inc_rc(args.add(i as usize).read() as u64))
            .collect();

        let op = match Value::from_raw_inc_rc(op as u64).unpack() {
            UnpackedValue::Procedure(op) => op,
            x => {
                let raised = raise(
                    Runtime::from_raw_inc_rc(runtime),
                    Condition::invalid_operator(x.type_name()).into(),
                );
                return Box::into_raw(Box::new(raised));
            }
        };

        let app = Application::new(op, args, arc_from_ptr(span));

        Box::into_raw(Box::new(app))
    }
}

/// Create a boxed application that forwards a list of values to the operator
#[runtime_fn]
unsafe extern "C" fn forward(
    runtime: *mut GcInner<RuntimeInner>,
    op: i64,
    args: i64,
) -> *mut Application {
    unsafe {
        let op = match Value::from_raw_inc_rc(op as u64).unpack() {
            UnpackedValue::Procedure(op) => op,
            x => {
                let raised = raise(
                    Runtime::from_raw_inc_rc(runtime),
                    Condition::invalid_operator(x.type_name()).into(),
                );
                return Box::into_raw(Box::new(raised));
            }
        };

        // We do not need to increment to forward here, for the same reason as in
        // halt.
        let args = ManuallyDrop::new(Value::from_raw(args as u64));
        let mut flattened = Vec::new();
        list_to_vec(&args, &mut flattened);

        let app = Application::new(op, flattened, None);

        Box::into_raw(Box::new(app))
    }
}

/// Create a boxed application that simply returns its arguments
#[runtime_fn]
pub(crate) unsafe extern "C" fn halt(args: i64) -> *mut Application {
    unsafe {
        // We do not need to increment the rc here, it will be incremented in list_to_vec
        let args = ManuallyDrop::new(Value::from_raw(args as u64));
        let mut flattened = Vec::new();
        list_to_vec(&args, &mut flattened);
        let app = Application::halt_ok(flattened);
        Box::into_raw(Box::new(app))
    }
}

/// Evaluate a `Gc<Value>` as "truthy" or not, as in whether it triggers a
/// conditional.
#[runtime_fn]
unsafe extern "C" fn truthy(val: i64) -> bool {
    unsafe {
        // No need to increment the reference count here:
        ManuallyDrop::new(Value::from_raw(val as u64)).is_true()
    }
}

/// Replace the value pointed to at to with the value contained in from.
#[runtime_fn]
unsafe extern "C" fn store(from: i64, to: i64) {
    unsafe {
        // We do not need to increment the ref count for to, it is dropped
        // immediately.
        let from = Value::from_raw_inc_rc(from as u64);
        let to: ManuallyDrop<Cell> =
            ManuallyDrop::new(Value::from_raw(to as u64).try_into().unwrap());
        *to.0.write() = from;
    }
}

/// Return the cons of the two arguments
#[runtime_fn]
unsafe extern "C" fn cons(vals: *const i64, num_vals: u32, error: *mut Value) -> i64 {
    unsafe {
        if num_vals != 2 {
            error.write(Condition::wrong_num_of_args(2, num_vals as usize).into());
            return Value::into_raw(Value::undefined()) as i64;
        }
        let car = Value::from_raw_inc_rc(vals.read() as u64);
        let cdr = Value::from_raw_inc_rc(vals.add(1).read() as u64);
        let raw = Value::into_raw(Value::from(Gc::new(lists::Pair(car, cdr))));
        raw as i64
    }
}

/// Return the proper list of the arguments
#[runtime_fn]
unsafe extern "C" fn list(vals: *const i64, num_vals: u32, _error: *mut Value) -> i64 {
    let mut list = Value::null();
    unsafe {
        for i in (0..num_vals).rev() {
            list = Value::from(Gc::new(lists::Pair(
                Value::from_raw_inc_rc(vals.add(i as usize).read() as u64),
                list,
            )));
        }
    }
    Value::into_raw(list) as i64
}

/// Allocate a continuation
#[runtime_fn]
unsafe extern "C" fn make_continuation(
    runtime: *mut GcInner<RuntimeInner>,
    fn_ptr: ContinuationPtr,
    env: *const i64,
    num_envs: u32,
    num_required_args: u32,
    variadic: bool,
) -> i64 {
    unsafe {
        // Collect the environment:
        let env: Vec<_> = (0..num_envs)
            .map(|i| Value::from_raw_inc_rc(env.add(i as usize).read() as u64))
            .collect();

        let proc = Procedure::new(
            Runtime::from_raw_inc_rc(runtime),
            env,
            FuncPtr::Continuation(fn_ptr),
            num_required_args as usize,
            variadic,
            None,
        );

        Value::into_raw(Value::from(proc)) as i64
    }
}

/// Allocate a user function
#[runtime_fn]
unsafe extern "C" fn make_user(
    runtime: *mut GcInner<RuntimeInner>,
    fn_ptr: UserPtr,
    env: *const i64,
    num_envs: u32,
    num_required_args: u32,
    variadic: bool,
    debug_info: *const FuncDebugInfo,
) -> i64 {
    unsafe {
        // Collect the environment:
        let env: Vec<_> = (0..num_envs)
            .map(|i| Value::from_raw_inc_rc(env.add(i as usize).read() as u64))
            .collect();

        let proc = Procedure::new(
            Runtime::from_raw_inc_rc(runtime),
            env,
            FuncPtr::User(fn_ptr),
            num_required_args as usize,
            variadic,
            arc_from_ptr(debug_info),
        );

        Value::into_raw(Value::from(proc)) as i64
    }
}

/// Return an error in the case that a value is undefined
#[runtime_fn]
unsafe extern "C" fn error_unbound_variable(symbol: u32) -> i64 {
    let sym = Symbol(symbol);
    let condition = Condition::error(format!("{sym} is unbound"));
    Value::into_raw(Value::from(condition)) as i64
}

#[runtime_fn]
unsafe extern "C" fn add(vals: *const i64, num_vals: u32, error: *mut Value) -> i64 {
    unsafe {
        let vals: Vec<_> = (0..num_vals)
            // Can't easily wrap these in a ManuallyDrop, so we dec the rc.
            .map(|i| Value::from_raw_inc_rc(vals.add(i as usize).read() as u64))
            .collect();
        match num::add(&vals) {
            Ok(num) => Value::into_raw(Value::from(num)) as i64,
            Err(condition) => {
                error.write(condition.into());
                Value::into_raw(Value::undefined()) as i64
            }
        }
    }
}

#[runtime_fn]
unsafe extern "C" fn sub(vals: *const i64, num_vals: u32, error: *mut Value) -> i64 {
    unsafe {
        let vals: Vec<_> = (0..num_vals)
            .map(|i| Value::from_raw_inc_rc(vals.add(i as usize).read() as u64))
            .collect();
        match num::sub(&vals[0], &vals[1..]) {
            Ok(num) => Value::into_raw(Value::from(num)) as i64,
            Err(condition) => {
                error.write(condition.into());
                Value::into_raw(Value::undefined()) as i64
            }
        }
    }
}

#[runtime_fn]
unsafe extern "C" fn mul(vals: *const i64, num_vals: u32, error: *mut Value) -> i64 {
    unsafe {
        let vals: Vec<_> = (0..num_vals)
            .map(|i| Value::from_raw_inc_rc(vals.add(i as usize).read() as u64))
            .collect();
        match num::mul(&vals) {
            Ok(num) => Value::into_raw(Value::from(num)) as i64,
            Err(condition) => {
                error.write(condition.into());
                Value::into_raw(Value::undefined()) as i64
            }
        }
    }
}

#[runtime_fn]
unsafe extern "C" fn div(vals: *const i64, num_vals: u32, error: *mut Value) -> i64 {
    unsafe {
        let vals: Vec<_> = (0..num_vals)
            .map(|i| Value::from_raw_inc_rc(vals.add(i as usize).read() as u64))
            .collect();
        match num::div(&vals[0], &vals[1..]) {
            Ok(num) => Value::into_raw(Value::from(num)) as i64,
            Err(condition) => {
                error.write(condition.into());
                Value::into_raw(Value::undefined()) as i64
            }
        }
    }
}

macro_rules! define_comparison_fn {
    ( $name:ident ) => {
        #[runtime_fn]
        unsafe extern "C" fn $name(vals: *const i64, num_vals: u32, error: *mut Value) -> i64 {
            unsafe {
                let vals: Vec<_> = (0..num_vals)
                    .map(|i| Value::from_raw_inc_rc(vals.add(i as usize).read() as u64))
                    .collect();
                match num::$name(&vals) {
                    Ok(res) => Value::into_raw(Value::from(res)) as i64,
                    Err(condition) => {
                        error.write(condition.into());
                        Value::into_raw(Value::undefined()) as i64
                    }
                }
            }
        }
    };
}

define_comparison_fn!(equal);
define_comparison_fn!(greater);
define_comparison_fn!(greater_equal);
define_comparison_fn!(lesser);
define_comparison_fn!(lesser_equal);<|MERGE_RESOLUTION|>--- conflicted
+++ resolved
@@ -6,15 +6,9 @@
     gc::{Gc, GcInner, Trace, init_gc},
     lists::{self, list_to_vec},
     num,
-<<<<<<< HEAD
     ports::{BufferMode, Port, Transcoder},
-    proc::{Application, ContinuationPtr, DynamicWind, FuncDebugInfo, FuncPtr, Procedure, UserPtr},
+    proc::{Application, ContinuationPtr, DynStack, FuncDebugInfo, FuncPtr, Procedure, UserPtr},
     registry::{Library, Registry},
-=======
-    ports::Port,
-    proc::{Application, ContinuationPtr, DynStack, FuncDebugInfo, FuncPtr, Procedure, UserPtr},
-    registry::{ImportError, Library, Registry},
->>>>>>> 33c26752
     symbols::Symbol,
     syntax::Span,
     value::{Cell, ReflexiveValue, UnpackedValue, Value},
